--- conflicted
+++ resolved
@@ -44,29 +44,8 @@
     # our xvfb is setup to only have 1 output
     output = reply.outputs[0]
     rr.AddOutputModeChecked(output, mode).check()
-<<<<<<< HEAD
     return reply, mode, output
 
 def trigger_root_configure(conn, reply, mode, output):
     rr = conn(randr.key)
     return rr.SetCrtcConfig(reply.crtcs[0], reply.timestamp, reply.config_timestamp, 0, 0, mode, randr.Rotation.Rotate_0, 1, [output])
-
-def find_32bit_visual(conn):
-    setup = conn.get_setup()
-    render = conn(xcffib.render.key)
-    r = render.QueryPictFormats().reply()
-    pictfmt_ids = set()
-    for pictform in r.formats:
-        if (pictform.depth == 32 and
-            pictform.type == xcffib.render.PictType.Direct and
-            pictform.direct.alpha_mask != 0):
-            pictfmt_ids.add(pictform.id)
-    print(pictfmt_ids)
-    for screen in r.screens:
-        for depth in screen.depths:
-            for pv in depth.visuals:
-                if pv.format in pictfmt_ids:
-                    return pv.visual
-=======
-    rr.SetCrtcConfig(reply.crtcs[0], reply.timestamp, reply.config_timestamp, 0, 0, mode, randr.Rotation.Rotate_0, 1, [output]).reply()
->>>>>>> e3c19cd7
