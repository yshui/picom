#################################
#             Shadows           #
#################################

# Enabled client-side shadows on windows. Note desktop windows
# (windows with '_NET_WM_WINDOW_TYPE_DESKTOP') never get shadow,
# unless explicitly requested using the wintypes option.
#
# Can be set per-window using rules.
#
# Default: false
shadow = true;

# The blur radius for shadows, in pixels.
#
# Default: 12
shadow-radius = 7;

# The opacity of shadows.
#
# Range: 0.0 - 1.0
# Default: 0.75
# shadow-opacity = .75

# The left offset for shadows, in pixels.
#
# Default: -15
shadow-offset-x = -7;

# The top offset for shadows, in pixels.
#
# Default: -15
shadow-offset-y = -7;

# Hex string color value of shadow. Formatted like "#RRGGBB", e.g. "#C0FFEE".
#
# Default: #000000
# shadow-color = "#000000"

# Crop shadow of a window fully on a particular monitor to that monitor. This is
# currently implemented using the X RandR extension.
#
# Default: false
# crop-shadow-to-monitor = false


#################################
#           Fading              #
#################################

# Fade windows in/out when opening/closing and when opacity changes,
# unless no-fading-openclose is used. Can be set per-window using rules.
#
# Default: false
fading = true;

# Opacity change between steps while fading in. (0.01 - 1.0, defaults to 0.028)
fade-in-step = 0.03;

# Opacity change between steps while fading out. (0.01 - 1.0, defaults to 0.03)
fade-out-step = 0.03;

# The time between steps in fade step, in milliseconds. (> 0, defaults to 10)
# fade-delta = 10

# Do not fade on window open/close.
# no-fading-openclose = false

# Do not fade destroyed ARGB windows with WM frame. Workaround of bugs in Openbox, Fluxbox, etc.
# no-fading-destroyed-argb = false


#################################
#   Transparency / Opacity      #
#################################

# Opacity of window titlebars and borders.
#
# Range: 0.1 - 1.0
# Default: 1.0 (disabled)
frame-opacity = 0.7;

<<<<<<< HEAD
# Enable frame opacity for colors that match the frame
# frame-opacity-for-same-colors = true;

# Tolerance for similar colors (0 exact match, 1 all colors, default 0.5)
# frame-opacity-for-same-colors-tolerance = 0.5;

# Make different colors opaque by a factor of x (default 5)
# frame-opacity-for-same-colors-multiplier = 5;

# Let inactive opacity set by -i override the '_NET_WM_WINDOW_OPACITY' values of windows.
# inactive-opacity-override = true
inactive-opacity-override = false;

# Default opacity for active windows. (0.0 - 1.0, defaults to 1.0)
# active-opacity = 1.0

# Dim inactive windows. (0.0 - 1.0, defaults to 0.0)
# inactive-dim = 0.0

# Specify a list of conditions of windows that should never be considered focused.
# focus-exclude = []
focus-exclude = [ "class_g = 'Cairo-clock'" ];

=======
>>>>>>> 567c0bad
# Use fixed inactive dim value, instead of adjusting according to window opacity.
#
# Default: false
# inactive-dim-fixed = true

#################################
#           Corners             #
#################################

# Sets the radius of rounded window corners. When > 0, the compositor will
# round the corners of windows. Does not interact well with
# `transparent-clipping`.
#
# Default: 0 (disabled)
corner-radius = 0

#################################
#            Blur               #
#################################

<<<<<<< HEAD

# Parameters for background blurring, see the *BLUR* section for more information.
# Possible values are: box, dual_kawase, gaussian, kernel, none
# blur-method = dual_kawase
=======
# Parameters for background blurring, see BLUR section in the man page for more information.
# blur-method =
>>>>>>> 567c0bad
# blur-size = 12
#
# blur-deviation = false
#
# blur-strength = 5

# Blur background of semi-transparent / ARGB windows.
# Can be set per-window using rules.
#
# Default: false
# blur-background = false

# Blur background of windows when the window frame is not opaque.
# Implies:
#    blur-background
#
# Default: false
# blur-background-frame = false

# Use fixed blur strength rather than adjusting according to window opacity.
#
# Default: false
# blur-background-fixed = false


# Specify the blur convolution kernel, with the following format:
# example:
#   blur-kern = "5,5,1,1,1,1,1,1,1,1,1,1,1,1,1,1,1,1,1,1,1,1,1,1,1,1";
# Can also be a pre-defined kernel, see the man page.
#
# Default: ""
blur-kern = "3x3box";

#################################
#       General Settings        #
#################################

# Enable remote control via D-Bus. See the man page for more details.
#
# Default: false
# dbus = true

# Daemonize process. Fork to background after initialization. Causes issues with certain (badly-written) drivers.
# daemon = false

# Specify the backend to use: `xrender`, `glx`, or `egl`.
#
# Default: "xrender"
backend = "glx"

# Use higher precision during rendering, and apply dither when presenting the
# rendered screen. Reduces banding artifacts, but may cause performance
# degradation. Only works with OpenGL.
dithered-present = false;

# Enable/disable VSync.
#
# Default: false
vsync = true;

# Try to detect windows with rounded corners and don't consider them
# shaped windows. The accuracy is not very high, unfortunately.
#
# Has nothing to do with `corner-radius`.
#
# Default: false
detect-rounded-corners = true;

# Detect '_NET_WM_WINDOW_OPACITY' on client windows, useful for window managers
# not passing '_NET_WM_WINDOW_OPACITY' of client windows to frame windows.
#
# Default: false
detect-client-opacity = true;

# Use EWMH '_NET_ACTIVE_WINDOW' to determine currently focused window,
# rather than listening to 'FocusIn'/'FocusOut' event. May be more accurate,
# provided that the WM supports it.
#
# Default: false
# use-ewmh-active-win = false

# Unredirect all windows if a full-screen opaque window is detected,
# to maximize performance for full-screen windows. Known to cause flickering
# when redirecting/unredirecting windows.
#
# Default: false
# unredir-if-possible = false

# Delay before unredirecting the window, in milliseconds.
#
# Default: 0.
# unredir-if-possible-delay = 0

# Use 'WM_TRANSIENT_FOR' to group windows, and consider windows
# in the same group focused at the same time.
#
# Default: false
detect-transient = true;

# Use 'WM_CLIENT_LEADER' to group windows, and consider windows in the same
# group focused at the same time. This usually means windows from the same application
# will be considered focused or unfocused at the same time.
# 'WM_TRANSIENT_FOR' has higher priority if detect-transient is enabled, too.
#
# Default: false
# detect-client-leader = false

# Use of damage information for rendering. This cause the only the part of the
# screen that has actually changed to be redrawn, instead of the whole screen
# every time. Should improve performance.
#
# Default: false
use-damage = true;

# Use X Sync fence to wait for the completion of rendering of other windows,
# before using their content to render the current screen.
#
# Required for explicit sync drivers, such as nvidia.
#
# Default: false
# xrender-sync-fence = false

# GLX backend: Use specified GLSL fragment shader for rendering window
# contents. Read the man page for a detailed explanation of the interface.
#
# Can be set per-window using rules.
#
# window-shader-fg = "default"

# Force all windows to be painted with blending. Useful if you
# have a `window-shader-fg` that could turn opaque pixels transparent.
#
# Default: false
# force-win-blend = false

# Do not use EWMH to detect fullscreen windows.
# Reverts to checking if a window is fullscreen based only on its size and coordinates.
#
# Default: false
# no-ewmh-fullscreen = false

# Dimming bright windows so their brightness doesn't exceed this set value.
# Brightness of a window is estimated by averaging all pixels in the window,
# so this could comes with a performance hit.
# Setting this to 1.0 disables this behaviour. Requires --use-damage to be disabled.
#
# Default: 1.0 (disabled)
# max-brightness = 1.0

# Make transparent windows clip other windows like non-transparent windows do,
# instead of blending on top of them. e.g. placing a transparent window on top
# of another window will cut a "hole" in that window, and show the desktop background
# underneath.
#
# Default: false
# transparent-clipping = false

# Set the log level. Possible values are:
#  "trace", "debug", "info", "warn", "error"
# in increasing level of importance. Case insensitive.
# If using the "TRACE" log level, it's better to log into a file
# using *--log-file*, since it can generate a huge stream of logs.
#
# Default: "warn"
# log-level = "warn";

# Set the log file.
# If *--log-file* is never specified, logs will be written to stderr.
# Otherwise, logs will to written to the given file, though some of the early
# logs might still be written to the stderr.
# When setting this option from the config file, it is recommended to use an absolute path.
#
# log-file = "/path/to/your/log/file"

# Write process ID to a file.
# write-pid-path = "/path/to/your/log/file"

<<<<<<< HEAD
# Window type settings
#
# 'WINDOW_TYPE' is one of the 15 window types defined in EWMH standard:
#     "unknown", "desktop", "dock", "toolbar", "menu", "utility",
#     "splash", "dialog", "normal", "dropdown_menu", "popup_menu",
#     "tooltip", "notification", "combo", and "dnd".
#
# Following per window-type options are available: ::
#
#   fade, shadow:::
#     Controls window-type-specific shadow and fade settings.
#
#   opacity:::
#     Controls default opacity of the window type.
#
#   focus:::
#     Controls whether the window of this type is to be always considered focused.
#     (By default, all window types except "normal" and "dialog" has this on.)
#
#   full-shadow:::
#     Controls whether shadow is drawn under the parts of the window that you
#     normally won't be able to see. Useful when the window has parts of it
#     transparent, and you want shadows in those areas.
#
#   clip-shadow-above:::
#     Controls whether shadows that would have been drawn above the window should
#     be clipped. Useful for dock windows that should have no shadow painted on top.
#
#   redir-ignore:::
#     Controls whether this type of windows should cause screen to become
#     redirected again after been unredirected. If you have unredir-if-possible
#     set, and doesn't want certain window to cause unnecessary screen redirection,
#     you can set this to `true`.
#
wintypes:
{
  tooltip = { fade = true; shadow = true; opacity = 0.75; focus = true; full-shadow = false; };
  dock = { shadow = false; clip-shadow-above = true; }
  dnd = { shadow = false; }
  popup_menu = { opacity = 0.8; }
  dropdown_menu = { opacity = 0.8; }
};


#################################
#       Animation Settings      #
#################################

animations = ({
    triggers = ["close", "hide"];
    opacity = {
        timing = "0.2s linear";
        start = "window-raw-opacity-before";
        end = "window-raw-opacity";
    };
    blur-opacity = "0";
    shadow-opacity = "opacity";
    offset-x = "(1 - scale-x) / 2 * window-width";
    offset-y = "(1 - scale-y) / 2 * window-height";
    scale-x = {
        timing = "0.2s cubic-bezier(0.21, 0.02, 0.76, 0.36)";
        start = 1;
        end = 1.04;
    };
    scale-y = "scale-x";
    shadow-scale-x = "scale-x";
    shadow-scale-y = "scale-y";
    shadow-offset-x = "offset-x";
    shadow-offset-y = "offset-y";
},
{
    triggers = ["open", "show"];
    opacity = {
        timing = "0.2s linear";
        start = "window-raw-opacity-before";
        end = "window-raw-opacity";
    };
    blur-opacity = {
        timing = "0.1s linear 0.2s";
        start = "window-raw-opacity-before";
        end = "window-raw-opacity";
    };
    shadow-opacity = "opacity";
    offset-x = "(1 - scale-x) / 2 * window-width";
    offset-y = "(1 - scale-y) / 2 * window-height";
    scale-x = {
        timing = "0.2s cubic-bezier(0.24, 0.64, 0.79, 0.98)";
        start = 1.04;
        end = 1;
    };
    scale-y = "scale-x";
    shadow-scale-x = "scale-x";
    shadow-scale-y = "scale-y";
    shadow-offset-x = "offset-x";
    shadow-offset-y = "offset-y";
},

# Half Monitor Size Desktop Switching
{
    triggers = ["workspace-out"];
    offset-y = {
        timing = "0.2s cubic-bezier(0.21, 0.02, 0.76, 0.36)";
        start = "0";
        end = "- window-height / 2";
    };
    shadow-offset-y = "offset-y";
    opacity = {
        timing = "0.2s linear";
        start = "window-raw-opacity-before";
        end = "window-raw-opacity";
    };
    blur-opacity = "0";
    shadow-opacity = "opacity";
},
{
    triggers = ["workspace-out-inverse"];
    offset-y = {
        timing = "0.2s cubic-bezier(0.21, 0.02, 0.76, 0.36)";
        start = "0";
        end = "window-height / 2";
    };
    shadow-offset-y = "offset-y";
    opacity = {
        timing = "0.2s linear";
        start = "window-raw-opacity-before";
        end = "window-raw-opacity";
    };
    blur-opacity = "0";
    shadow-opacity = "opacity";
},
{
    triggers = ["workspace-in"];
    offset-y = {
        timing = "0.2s cubic-bezier(0.24, 0.64, 0.79, 0.98)";
        start = "window-height / 2";
        end = "0";
    };
    shadow-offset-y = "offset-y";
    opacity = {
        timing = "0.2s linear";
        start = "0";
        end = "window-raw-opacity";
    };
    blur-opacity = {
        timing = "0.1s linear 0.2s";
        start = "0";
        end = "window-raw-opacity";
    };
    shadow-opacity = "opacity";
},
{
    triggers = ["workspace-in-inverse"];
    offset-y = {
        timing = "0.2s cubic-bezier(0.24, 0.64, 0.79, 0.98)";
        start = "- window-height / 2";
        end = "0";
    };
    shadow-offset-y = "offset-y";
    opacity = {
        timing = "0.2s linear";
        start = "0";
        end = "window-raw-opacity";
    };
    blur-opacity = {
        timing = "0.1s linear 0.2s";
        start = "0";
        end = "window-raw-opacity";
    };
    shadow-opacity = "opacity";
}

# Full Opaque & Monitor Size Desktop Switching
#{
#    triggers = ["workspace-out"];
#    offset-y = {
#        timing = "0.15s cubic-bezier(0.21, 0.02, 0.76, 0.36)";
#        start = "0";
#        end = "-window-monitor-height";
#    };
#    shadow-offset-y = "offset-y";
#    opacity = {
#        timing = "0.2s linear";
#        start = "window-raw-opacity-before";
#        end = "window-raw-opacity-before";
#    };
#    blur-opacity = "opacity";
#    shadow-opacity = "opacity";
#},
#{
#    triggers = ["workspace-out-inverse"];
#    offset-y = {
#        timing = "0.15s cubic-bezier(0.21, 0.02, 0.76, 0.36)";
#        start = "0";
#        end = "window-monitor-height";
#    };
#    shadow-offset-y = "offset-y";
#    opacity = {
#        timing = "0.2s linear";
#        start = "window-raw-opacity-before";
#        end = "window-raw-opacity-before";
#    };
#    blur-opacity = "opacity";
#    shadow-opacity = "opacity";
#},
#{
#    triggers = ["workspace-in"];
#    offset-y = {
#        timing = "0.15s cubic-bezier(0.24, 0.64, 0.79, 0.98)";
#        start = "window-monitor-height";
#        end = "0";
#    };
#    shadow-offset-y = "offset-y";
#    opacity = {
#        timing = "0.2s linear";
#        start = "window-raw-opacity";
#        end = "window-raw-opacity";
#    };
#    blur-opacity = "opacity";
#    shadow-opacity = "opacity";
#},
#{
#    triggers = ["workspace-in-inverse"];
#    offset-y = {
#        timing = "0.15s cubic-bezier(0.24, 0.64, 0.79, 0.98)";
#        start = "-window-monitor-height";
#        end = "0";
#    };
#    shadow-offset-y = "offset-y";
#    opacity = {
#        timing = "0.2s linear";
#        start = "window-raw-opacity";
#        end = "window-raw-opacity";
#    };
#    blur-opacity = "opacity";
#    shadow-opacity = "opacity";
#}

)
=======
# Rule-based per-window options.
#
# See WINDOW RULES section in the man page for how these work.
rules: ({
  match = "window_type = 'tooltip'";
  fade = false;
  shadow = true;
  opacity = 0.75;
  full-shadow = false;
}, {
  match = "window_type = 'dock'    || "
          "window_type = 'desktop' || "
          "_GTK_FRAME_EXTENTS@";
  blur-background = false;
}, {
  match = "window_type != 'dock'";
  # shader = "my_shader.frag";
}, {
  match = "window_type = 'dock' || "
          "window_type = 'desktop'";
  corner-radius = 0;
}, {
  match = "name = 'Notification'   || "
          "class_g = 'Conky'       || "
          "class_g ?= 'Notify-osd' || "
          "class_g = 'Cairo-clock' || "
          "_GTK_FRAME_EXTENTS@";
  shadow = false;
})

# `@include` directive can be used to include additional configuration files.
# Relative paths are search either in the parent of this configuration file
# (when the configuration is loaded through a symlink, the symlink will be
# resolved first). Or in `$XDG_CONFIG_HOME/picom/include`.
#
# @include "extra.conf"
>>>>>>> 567c0bad
<|MERGE_RESOLUTION|>--- conflicted
+++ resolved
@@ -80,7 +80,6 @@
 # Default: 1.0 (disabled)
 frame-opacity = 0.7;
 
-<<<<<<< HEAD
 # Enable frame opacity for colors that match the frame
 # frame-opacity-for-same-colors = true;
 
@@ -90,22 +89,6 @@
 # Make different colors opaque by a factor of x (default 5)
 # frame-opacity-for-same-colors-multiplier = 5;
 
-# Let inactive opacity set by -i override the '_NET_WM_WINDOW_OPACITY' values of windows.
-# inactive-opacity-override = true
-inactive-opacity-override = false;
-
-# Default opacity for active windows. (0.0 - 1.0, defaults to 1.0)
-# active-opacity = 1.0
-
-# Dim inactive windows. (0.0 - 1.0, defaults to 0.0)
-# inactive-dim = 0.0
-
-# Specify a list of conditions of windows that should never be considered focused.
-# focus-exclude = []
-focus-exclude = [ "class_g = 'Cairo-clock'" ];
-
-=======
->>>>>>> 567c0bad
 # Use fixed inactive dim value, instead of adjusting according to window opacity.
 #
 # Default: false
@@ -126,15 +109,8 @@
 #            Blur               #
 #################################
 
-<<<<<<< HEAD
-
-# Parameters for background blurring, see the *BLUR* section for more information.
-# Possible values are: box, dual_kawase, gaussian, kernel, none
-# blur-method = dual_kawase
-=======
 # Parameters for background blurring, see BLUR section in the man page for more information.
 # blur-method =
->>>>>>> 567c0bad
 # blur-size = 12
 #
 # blur-deviation = false
@@ -312,246 +288,6 @@
 # Write process ID to a file.
 # write-pid-path = "/path/to/your/log/file"
 
-<<<<<<< HEAD
-# Window type settings
-#
-# 'WINDOW_TYPE' is one of the 15 window types defined in EWMH standard:
-#     "unknown", "desktop", "dock", "toolbar", "menu", "utility",
-#     "splash", "dialog", "normal", "dropdown_menu", "popup_menu",
-#     "tooltip", "notification", "combo", and "dnd".
-#
-# Following per window-type options are available: ::
-#
-#   fade, shadow:::
-#     Controls window-type-specific shadow and fade settings.
-#
-#   opacity:::
-#     Controls default opacity of the window type.
-#
-#   focus:::
-#     Controls whether the window of this type is to be always considered focused.
-#     (By default, all window types except "normal" and "dialog" has this on.)
-#
-#   full-shadow:::
-#     Controls whether shadow is drawn under the parts of the window that you
-#     normally won't be able to see. Useful when the window has parts of it
-#     transparent, and you want shadows in those areas.
-#
-#   clip-shadow-above:::
-#     Controls whether shadows that would have been drawn above the window should
-#     be clipped. Useful for dock windows that should have no shadow painted on top.
-#
-#   redir-ignore:::
-#     Controls whether this type of windows should cause screen to become
-#     redirected again after been unredirected. If you have unredir-if-possible
-#     set, and doesn't want certain window to cause unnecessary screen redirection,
-#     you can set this to `true`.
-#
-wintypes:
-{
-  tooltip = { fade = true; shadow = true; opacity = 0.75; focus = true; full-shadow = false; };
-  dock = { shadow = false; clip-shadow-above = true; }
-  dnd = { shadow = false; }
-  popup_menu = { opacity = 0.8; }
-  dropdown_menu = { opacity = 0.8; }
-};
-
-
-#################################
-#       Animation Settings      #
-#################################
-
-animations = ({
-    triggers = ["close", "hide"];
-    opacity = {
-        timing = "0.2s linear";
-        start = "window-raw-opacity-before";
-        end = "window-raw-opacity";
-    };
-    blur-opacity = "0";
-    shadow-opacity = "opacity";
-    offset-x = "(1 - scale-x) / 2 * window-width";
-    offset-y = "(1 - scale-y) / 2 * window-height";
-    scale-x = {
-        timing = "0.2s cubic-bezier(0.21, 0.02, 0.76, 0.36)";
-        start = 1;
-        end = 1.04;
-    };
-    scale-y = "scale-x";
-    shadow-scale-x = "scale-x";
-    shadow-scale-y = "scale-y";
-    shadow-offset-x = "offset-x";
-    shadow-offset-y = "offset-y";
-},
-{
-    triggers = ["open", "show"];
-    opacity = {
-        timing = "0.2s linear";
-        start = "window-raw-opacity-before";
-        end = "window-raw-opacity";
-    };
-    blur-opacity = {
-        timing = "0.1s linear 0.2s";
-        start = "window-raw-opacity-before";
-        end = "window-raw-opacity";
-    };
-    shadow-opacity = "opacity";
-    offset-x = "(1 - scale-x) / 2 * window-width";
-    offset-y = "(1 - scale-y) / 2 * window-height";
-    scale-x = {
-        timing = "0.2s cubic-bezier(0.24, 0.64, 0.79, 0.98)";
-        start = 1.04;
-        end = 1;
-    };
-    scale-y = "scale-x";
-    shadow-scale-x = "scale-x";
-    shadow-scale-y = "scale-y";
-    shadow-offset-x = "offset-x";
-    shadow-offset-y = "offset-y";
-},
-
-# Half Monitor Size Desktop Switching
-{
-    triggers = ["workspace-out"];
-    offset-y = {
-        timing = "0.2s cubic-bezier(0.21, 0.02, 0.76, 0.36)";
-        start = "0";
-        end = "- window-height / 2";
-    };
-    shadow-offset-y = "offset-y";
-    opacity = {
-        timing = "0.2s linear";
-        start = "window-raw-opacity-before";
-        end = "window-raw-opacity";
-    };
-    blur-opacity = "0";
-    shadow-opacity = "opacity";
-},
-{
-    triggers = ["workspace-out-inverse"];
-    offset-y = {
-        timing = "0.2s cubic-bezier(0.21, 0.02, 0.76, 0.36)";
-        start = "0";
-        end = "window-height / 2";
-    };
-    shadow-offset-y = "offset-y";
-    opacity = {
-        timing = "0.2s linear";
-        start = "window-raw-opacity-before";
-        end = "window-raw-opacity";
-    };
-    blur-opacity = "0";
-    shadow-opacity = "opacity";
-},
-{
-    triggers = ["workspace-in"];
-    offset-y = {
-        timing = "0.2s cubic-bezier(0.24, 0.64, 0.79, 0.98)";
-        start = "window-height / 2";
-        end = "0";
-    };
-    shadow-offset-y = "offset-y";
-    opacity = {
-        timing = "0.2s linear";
-        start = "0";
-        end = "window-raw-opacity";
-    };
-    blur-opacity = {
-        timing = "0.1s linear 0.2s";
-        start = "0";
-        end = "window-raw-opacity";
-    };
-    shadow-opacity = "opacity";
-},
-{
-    triggers = ["workspace-in-inverse"];
-    offset-y = {
-        timing = "0.2s cubic-bezier(0.24, 0.64, 0.79, 0.98)";
-        start = "- window-height / 2";
-        end = "0";
-    };
-    shadow-offset-y = "offset-y";
-    opacity = {
-        timing = "0.2s linear";
-        start = "0";
-        end = "window-raw-opacity";
-    };
-    blur-opacity = {
-        timing = "0.1s linear 0.2s";
-        start = "0";
-        end = "window-raw-opacity";
-    };
-    shadow-opacity = "opacity";
-}
-
-# Full Opaque & Monitor Size Desktop Switching
-#{
-#    triggers = ["workspace-out"];
-#    offset-y = {
-#        timing = "0.15s cubic-bezier(0.21, 0.02, 0.76, 0.36)";
-#        start = "0";
-#        end = "-window-monitor-height";
-#    };
-#    shadow-offset-y = "offset-y";
-#    opacity = {
-#        timing = "0.2s linear";
-#        start = "window-raw-opacity-before";
-#        end = "window-raw-opacity-before";
-#    };
-#    blur-opacity = "opacity";
-#    shadow-opacity = "opacity";
-#},
-#{
-#    triggers = ["workspace-out-inverse"];
-#    offset-y = {
-#        timing = "0.15s cubic-bezier(0.21, 0.02, 0.76, 0.36)";
-#        start = "0";
-#        end = "window-monitor-height";
-#    };
-#    shadow-offset-y = "offset-y";
-#    opacity = {
-#        timing = "0.2s linear";
-#        start = "window-raw-opacity-before";
-#        end = "window-raw-opacity-before";
-#    };
-#    blur-opacity = "opacity";
-#    shadow-opacity = "opacity";
-#},
-#{
-#    triggers = ["workspace-in"];
-#    offset-y = {
-#        timing = "0.15s cubic-bezier(0.24, 0.64, 0.79, 0.98)";
-#        start = "window-monitor-height";
-#        end = "0";
-#    };
-#    shadow-offset-y = "offset-y";
-#    opacity = {
-#        timing = "0.2s linear";
-#        start = "window-raw-opacity";
-#        end = "window-raw-opacity";
-#    };
-#    blur-opacity = "opacity";
-#    shadow-opacity = "opacity";
-#},
-#{
-#    triggers = ["workspace-in-inverse"];
-#    offset-y = {
-#        timing = "0.15s cubic-bezier(0.24, 0.64, 0.79, 0.98)";
-#        start = "-window-monitor-height";
-#        end = "0";
-#    };
-#    shadow-offset-y = "offset-y";
-#    opacity = {
-#        timing = "0.2s linear";
-#        start = "window-raw-opacity";
-#        end = "window-raw-opacity";
-#    };
-#    blur-opacity = "opacity";
-#    shadow-opacity = "opacity";
-#}
-
-)
-=======
 # Rule-based per-window options.
 #
 # See WINDOW RULES section in the man page for how these work.
@@ -588,4 +324,199 @@
 # resolved first). Or in `$XDG_CONFIG_HOME/picom/include`.
 #
 # @include "extra.conf"
->>>>>>> 567c0bad
+
+
+#################################
+#       Animation Settings      #
+#################################
+
+animations = ({
+    triggers = ["close", "hide"];
+    opacity = {
+        timing = "0.2s linear";
+        start = "window-raw-opacity-before";
+        end = "window-raw-opacity";
+    };
+    blur-opacity = "0";
+    shadow-opacity = "opacity";
+    offset-x = "(1 - scale-x) / 2 * window-width";
+    offset-y = "(1 - scale-y) / 2 * window-height";
+    scale-x = {
+        timing = "0.2s cubic-bezier(0.21, 0.02, 0.76, 0.36)";
+        start = 1;
+        end = 1.04;
+    };
+    scale-y = "scale-x";
+    shadow-scale-x = "scale-x";
+    shadow-scale-y = "scale-y";
+    shadow-offset-x = "offset-x";
+    shadow-offset-y = "offset-y";
+},
+{
+    triggers = ["open", "show"];
+    opacity = {
+        timing = "0.2s linear";
+        start = "window-raw-opacity-before";
+        end = "window-raw-opacity";
+    };
+    blur-opacity = {
+        timing = "0.1s linear 0.2s";
+        start = "window-raw-opacity-before";
+        end = "window-raw-opacity";
+    };
+    shadow-opacity = "opacity";
+    offset-x = "(1 - scale-x) / 2 * window-width";
+    offset-y = "(1 - scale-y) / 2 * window-height";
+    scale-x = {
+        timing = "0.2s cubic-bezier(0.24, 0.64, 0.79, 0.98)";
+        start = 1.04;
+        end = 1;
+    };
+    scale-y = "scale-x";
+    shadow-scale-x = "scale-x";
+    shadow-scale-y = "scale-y";
+    shadow-offset-x = "offset-x";
+    shadow-offset-y = "offset-y";
+},
+
+# Half Monitor Size Desktop Switching
+{
+    triggers = ["workspace-out"];
+    offset-y = {
+        timing = "0.2s cubic-bezier(0.21, 0.02, 0.76, 0.36)";
+        start = "0";
+        end = "- window-height / 2";
+    };
+    shadow-offset-y = "offset-y";
+    opacity = {
+        timing = "0.2s linear";
+        start = "window-raw-opacity-before";
+        end = "window-raw-opacity";
+    };
+    blur-opacity = "0";
+    shadow-opacity = "opacity";
+},
+{
+    triggers = ["workspace-out-inverse"];
+    offset-y = {
+        timing = "0.2s cubic-bezier(0.21, 0.02, 0.76, 0.36)";
+        start = "0";
+        end = "window-height / 2";
+    };
+    shadow-offset-y = "offset-y";
+    opacity = {
+        timing = "0.2s linear";
+        start = "window-raw-opacity-before";
+        end = "window-raw-opacity";
+    };
+    blur-opacity = "0";
+    shadow-opacity = "opacity";
+},
+{
+    triggers = ["workspace-in"];
+    offset-y = {
+        timing = "0.2s cubic-bezier(0.24, 0.64, 0.79, 0.98)";
+        start = "window-height / 2";
+        end = "0";
+    };
+    shadow-offset-y = "offset-y";
+    opacity = {
+        timing = "0.2s linear";
+        start = "0";
+        end = "window-raw-opacity";
+    };
+    blur-opacity = {
+        timing = "0.1s linear 0.2s";
+        start = "0";
+        end = "window-raw-opacity";
+    };
+    shadow-opacity = "opacity";
+},
+{
+    triggers = ["workspace-in-inverse"];
+    offset-y = {
+        timing = "0.2s cubic-bezier(0.24, 0.64, 0.79, 0.98)";
+        start = "- window-height / 2";
+        end = "0";
+    };
+    shadow-offset-y = "offset-y";
+    opacity = {
+        timing = "0.2s linear";
+        start = "0";
+        end = "window-raw-opacity";
+    };
+    blur-opacity = {
+        timing = "0.1s linear 0.2s";
+        start = "0";
+        end = "window-raw-opacity";
+    };
+    shadow-opacity = "opacity";
+}
+
+# Full Opaque & Monitor Size Desktop Switching
+#{
+#    triggers = ["workspace-out"];
+#    offset-y = {
+#        timing = "0.15s cubic-bezier(0.21, 0.02, 0.76, 0.36)";
+#        start = "0";
+#        end = "-window-monitor-height";
+#    };
+#    shadow-offset-y = "offset-y";
+#    opacity = {
+#        timing = "0.2s linear";
+#        start = "window-raw-opacity-before";
+#        end = "window-raw-opacity-before";
+#    };
+#    blur-opacity = "opacity";
+#    shadow-opacity = "opacity";
+#},
+#{
+#    triggers = ["workspace-out-inverse"];
+#    offset-y = {
+#        timing = "0.15s cubic-bezier(0.21, 0.02, 0.76, 0.36)";
+#        start = "0";
+#        end = "window-monitor-height";
+#    };
+#    shadow-offset-y = "offset-y";
+#    opacity = {
+#        timing = "0.2s linear";
+#        start = "window-raw-opacity-before";
+#        end = "window-raw-opacity-before";
+#    };
+#    blur-opacity = "opacity";
+#    shadow-opacity = "opacity";
+#},
+#{
+#    triggers = ["workspace-in"];
+#    offset-y = {
+#        timing = "0.15s cubic-bezier(0.24, 0.64, 0.79, 0.98)";
+#        start = "window-monitor-height";
+#        end = "0";
+#    };
+#    shadow-offset-y = "offset-y";
+#    opacity = {
+#        timing = "0.2s linear";
+#        start = "window-raw-opacity";
+#        end = "window-raw-opacity";
+#    };
+#    blur-opacity = "opacity";
+#    shadow-opacity = "opacity";
+#},
+#{
+#    triggers = ["workspace-in-inverse"];
+#    offset-y = {
+#        timing = "0.15s cubic-bezier(0.24, 0.64, 0.79, 0.98)";
+#        start = "-window-monitor-height";
+#        end = "0";
+#    };
+#    shadow-offset-y = "offset-y";
+#    opacity = {
+#        timing = "0.2s linear";
+#        start = "window-raw-opacity";
+#        end = "window-raw-opacity";
+#    };
+#    blur-opacity = "opacity";
+#    shadow-opacity = "opacity";
+#}
+
+)