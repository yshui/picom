// SPDX-License-Identifier: MIT
// Copyright (c) 2012-2014 Richard Grenville <pyxlcy@gmail.com>
// Copyright (c) 2018 Yuxuan Shui <yshuiv7@gmail.com>

#include <limits.h>
#include <stdio.h>
#include <stdlib.h>
#include <string.h>
#include <unistd.h>

#include <libconfig.h>
#include <libgen.h>

#include "backend/backend.h"
#include "c2.h"
#include "common.h"
#include "config.h"
#include "log.h"
#include "transition/preset.h"
#include "transition/script.h"
#include "utils/dynarr.h"
#include "utils/misc.h"
#include "utils/str.h"
#include "wm/win.h"

#pragma GCC diagnostic error "-Wunused-parameter"

/**
 * Wrapper of libconfig's <code>config_lookup_int</code>.
 *
 * So it takes a pointer to bool.
 */
static inline int lcfg_lookup_bool(const config_t *config, const char *path, bool *value) {
	int ival;

	int ret = config_lookup_bool(config, path, &ival);
	if (ret) {
		*value = ival;
	}

	return ret;
}

/// Search for config file under a base directory
FILE *open_config_file_at(const char *base, char **out_path) {
	static const char *config_paths[] = {"/picom.conf", "/picom/picom.conf",
	                                     "/compton.conf", "/compton/compton.conf"};
	for (size_t i = 0; i < ARR_SIZE(config_paths); i++) {
		char *path = mstrjoin(base, config_paths[i]);
		FILE *ret = fopen(path, "r");
		if (ret && out_path) {
			*out_path = path;
		} else {
			free(path);
		}
		if (ret) {
			if (strstr(config_paths[i], "compton")) {
				log_warn("This compositor has been renamed to \"picom\", "
				         "the old config file paths is deprecated. "
				         "Please replace the \"compton\"s in the path "
				         "with \"picom\"");
			}
			return ret;
		}
	}
	return NULL;
}

/**
 * Get a file stream of the configuration file to read.
 *
 * Follows the XDG specification to search for the configuration file.
 */
FILE *open_config_file(const char *cpath, char **ppath) {
	static const char config_filename_legacy[] = "/.compton.conf";

	if (cpath) {
		FILE *ret = fopen(cpath, "r");
		if (ret && ppath) {
			*ppath = strdup(cpath);
		}
		return ret;
	}

	// First search for config file in user config directory
	auto config_home = xdg_config_home();
	if (config_home) {
		auto ret = open_config_file_at(config_home, ppath);
		free((void *)config_home);
		if (ret) {
			return ret;
		}
	}

	// Fall back to legacy config file in user home directory
	const char *home = getenv("HOME");
	if (home && strlen(home)) {
		auto path = mstrjoin(home, config_filename_legacy);
		auto ret = fopen(path, "r");
		if (ret && ppath) {
			*ppath = path;
		} else {
			free(path);
		}
		if (ret) {
			return ret;
		}
	}

	// Fall back to config file in system config directory
	auto config_dirs = xdg_config_dirs();
	for (int i = 0; config_dirs[i]; i++) {
		auto ret = open_config_file_at(config_dirs[i], ppath);
		if (ret) {
			free(config_dirs);
			return ret;
		}
	}
	free(config_dirs);

	return NULL;
}

/**
 * Convert legacy *-exclude parameters into rules.
 *
 * For example:
 * shadow-exclude = [
 *     "name = 'Program'"
 * ];
 *
 * will be added to rules as entry:
 *
 * { match = "name = 'Program'", shadow = false; }
 */
void create_rules_compat(const config_t *pcfg, config_setting_t *rules_setting,
                         const rule_replacement_t *replacement) {
	config_setting_t *setting = config_lookup(pcfg, replacement->exclude);
	if (setting == NULL) {
		return;
	}

	if (config_setting_is_array(setting)) {
		int len = config_setting_length(setting);

		if (len > 0) {
			log_warn("Trying to convert parameters of \"%s\" into rules.",
			         replacement->exclude);
		}

		for (int i = 0; i < len; i++) {
			auto rule =
			    config_setting_add(rules_setting, NULL, CONFIG_TYPE_GROUP);
			auto match = config_setting_add(rule, "match", CONFIG_TYPE_STRING);
			config_setting_set_string(
			    match, config_setting_get_string_elem(setting, i));
			auto param = config_setting_add(rule, replacement->parameter,
			                                replacement->type);
			if (replacement->type == CONFIG_TYPE_BOOL) {
				config_setting_set_bool(param, replacement->value.boolean);
			} else if (replacement->type == CONFIG_TYPE_FLOAT) {
				config_setting_set_float(param, replacement->value.floating);
			}
		}
	} else if (config_setting_is_group(setting) &&
	           !strcmp(config_setting_name(setting), "wintypes")) {
		int len = config_setting_length(setting);

		if (len > 0) {
			log_warn("Trying to convert wintypes into rules.");
		}

		for (unsigned i = 0; i < (unsigned)len; i++) {
			auto wintype = config_setting_get_elem(setting, i);

			auto rule =
			    config_setting_add(rules_setting, NULL, CONFIG_TYPE_GROUP);
			auto match = config_setting_add(rule, "match", CONFIG_TYPE_STRING);
			char *match_str;
			asprintf(&match_str, "window_type = '%s'",
			         config_setting_name(wintype));
			config_setting_set_string(match, match_str);
			free(match_str);

			for (unsigned j = 0; j < (unsigned)config_setting_length(wintype); j++) {
				auto param = config_setting_get_elem(wintype, j);
				const char *param_name = config_setting_name(param);

				if (!strcmp(param_name, "redir-ignore")) {
					param_name = "unredir";
				} else if (!strcmp(param_name, "focus")) {
					log_warn("Rules have no equevalent for wintypes' "
					         "\"focus\" parameter.");
					continue;
				}

				auto new_param = config_setting_add(
				    rule, param_name, config_setting_type(param));

				if (config_setting_type(param) == CONFIG_TYPE_BOOL) {
					bool val = config_setting_get_bool(param);

					if (!strcmp(param_name, "unredir")) {
						val = !val;
					}

					config_setting_set_bool(new_param, val);
				} else if (config_setting_type(param) == CONFIG_TYPE_FLOAT) {
					config_setting_set_float(
					    new_param, config_setting_get_float(param));
				} else {
					log_warn("Data type %d is not yet implemented "
					         "for converting wintypes!",
					         config_setting_type(param));
				}
			}
		}
	}
}

/**
 * Parse a condition list in configuration file.
 */
bool must_use parse_cfg_condlst(struct list_node *list, const config_t *pcfg, const char *name) {
	config_setting_t *setting = config_lookup(pcfg, name);
	if (setting == NULL) {
		return true;
	}
	// Parse an array of options
	if (config_setting_is_array(setting)) {
		int i = config_setting_length(setting);
		while (i--) {
			if (!c2_parse(list, config_setting_get_string_elem(setting, i), NULL)) {
				return false;
			}
		}
	}
	// Treat it as a single pattern if it's a string
	else if (CONFIG_TYPE_STRING == config_setting_type(setting)) {
		if (!c2_parse(list, config_setting_get_string(setting), NULL)) {
			return false;
		}
	}
	return true;
}

/**
 * Parse a window corner radius rule list in configuration file.
 */
static inline bool
parse_cfg_condlst_with_prefix(struct list_node *list, const config_t *pcfg, const char *name,
                              void *(*parse_prefix)(const char *, const char **, void *),
                              void (*free_value)(void *), void *user_data) {
	config_setting_t *setting = config_lookup(pcfg, name);
	if (setting == NULL) {
		return true;
	}
	// Parse an array of options
	if (config_setting_is_array(setting)) {
		int i = config_setting_length(setting);
		while (i--) {
			if (!c2_parse_with_prefix(
			        list, config_setting_get_string_elem(setting, i),
			        parse_prefix, free_value, user_data)) {
				return false;
			}
		}
	}
	// Treat it as a single pattern if it's a string
	else if (config_setting_type(setting) == CONFIG_TYPE_STRING) {
		if (!c2_parse_with_prefix(list, config_setting_get_string(setting),
		                          parse_prefix, free_value, user_data)) {
			return false;
		}
	}
	return true;
}

static inline void parse_wintype_config(const config_t *cfg, const char *member_name,
                                        win_option_t *o, win_option_mask_t *mask) {
	char *str = mstrjoin("wintypes.", member_name);
	const config_setting_t *setting = config_lookup(cfg, str);
	free(str);

	int ival = 0;
	if (setting) {
		if (config_setting_lookup_bool(setting, "shadow", &ival)) {
			o->shadow = ival;
			mask->shadow = true;
		}
		if (config_setting_lookup_bool(setting, "fade", &ival)) {
			o->fade = ival;
			mask->fade = true;
		}
		if (config_setting_lookup_bool(setting, "focus", &ival)) {
			o->focus = ival;
			mask->focus = true;
		}
		if (config_setting_lookup_bool(setting, "blur-background", &ival)) {
			o->blur_background = ival;
			mask->blur_background = true;
		}
		if (config_setting_lookup_bool(setting, "full-shadow", &ival)) {
			o->full_shadow = ival;
			mask->full_shadow = true;
		}
		if (config_setting_lookup_bool(setting, "redir-ignore", &ival)) {
			o->redir_ignore = ival;
			mask->redir_ignore = true;
		}
		if (config_setting_lookup_bool(setting, "clip-shadow-above", &ival)) {
			o->clip_shadow_above = ival;
			mask->clip_shadow_above = true;
		}

		double fval;
		if (config_setting_lookup_float(setting, "opacity", &fval)) {
			o->opacity = normalize_d(fval);
			mask->opacity = true;
		}
	}
}

enum animation_trigger parse_animation_trigger(const char *trigger) {
	for (unsigned i = 0; i < ANIMATION_TRIGGER_COUNT; i++) {
		if (strcasecmp(trigger, animation_trigger_names[i]) == 0) {
			return i;
		}
	}
	return ANIMATION_TRIGGER_INVALID;
}

/// Compile a script from `setting` into `result`, return false on failure.
/// Only the `script` and `output_indices` fields of `result` will be modified.
static bool
compile_win_script(struct win_script *result, config_setting_t *setting, char **err) {
	if (config_setting_lookup(setting, "preset")) {
		return win_script_parse_preset(result, setting);
	}

	struct script_output_info outputs[ARR_SIZE(win_script_outputs)];
	memcpy(outputs, win_script_outputs, sizeof(win_script_outputs));

	struct script_parse_config parse_config = {
	    .context_info = win_script_context_info,
	    .output_info = outputs,
	};
	result->script = script_compile(setting, parse_config, err);
	if (result->script == NULL) {
		return false;
	}
	for (int i = 0; i < NUM_OF_WIN_SCRIPT_OUTPUTS; i++) {
		result->output_indices[i] = outputs[i].slot;
	}
	return true;
}

static bool
set_animation(struct win_script *animations, const enum animation_trigger *triggers,
              int number_of_triggers, struct win_script animation, unsigned line) {
	bool needed = false;
	for (int i = 0; i < number_of_triggers; i++) {
		if (triggers[i] == ANIMATION_TRIGGER_INVALID) {
			log_error("Invalid trigger defined at line %d", line);
			continue;
		}
		if (animations[triggers[i]].script != NULL) {
			log_error("Duplicate animation defined for trigger %s at line "
			          "%d, it will be ignored.",
			          animation_trigger_names[triggers[i]], line);
			continue;
		}
		animations[triggers[i]] = animation;
		needed = true;
	}
	return needed;
}

static bool parse_animation_one(struct win_script *animations,
                                struct script ***all_scripts, config_setting_t *setting) {
	struct win_script result = {};
	auto triggers = config_setting_lookup(setting, "triggers");
	if (!triggers) {
		log_error("Missing triggers in animation script, at line %d",
		          config_setting_source_line(setting));
		return false;
	}
	if (!config_setting_is_list(triggers) && !config_setting_is_array(triggers) &&
	    config_setting_get_string(triggers) == NULL) {
		log_error("The \"triggers\" option must either be a string, a list, or "
		          "an array, but is none of those at line %d",
		          config_setting_source_line(triggers));
		return false;
	}
	auto number_of_triggers =
	    config_setting_get_string(triggers) == NULL ? config_setting_length(triggers) : 1;
	if (number_of_triggers > ANIMATION_TRIGGER_COUNT) {
		log_error("Too many triggers in animation defined at line %d",
		          config_setting_source_line(triggers));
		return false;
	}
	if (number_of_triggers == 0) {
		log_error("Trigger list is empty in animation defined at line %d",
		          config_setting_source_line(triggers));
		return false;
	}
	enum animation_trigger *trigger_types =
	    alloca(sizeof(enum animation_trigger[number_of_triggers]));
	const char *trigger0 = config_setting_get_string(triggers);
	if (trigger0 == NULL) {
		for (int i = 0; i < number_of_triggers; i++) {
			auto trigger_i = config_setting_get_string_elem(triggers, i);
			trigger_types[i] = trigger_i == NULL
			                       ? ANIMATION_TRIGGER_INVALID
			                       : parse_animation_trigger(trigger_i);
		}
	} else {
		trigger_types[0] = parse_animation_trigger(trigger0);
	}

	// script parser shouldn't see this.
	config_setting_remove(setting, "triggers");

	auto suppressions_setting = config_setting_lookup(setting, "suppressions");
	if (suppressions_setting != NULL) {
		auto single_suppression = config_setting_get_string(suppressions_setting);
		if (!config_setting_is_list(suppressions_setting) &&
		    !config_setting_is_array(suppressions_setting) &&
		    single_suppression == NULL) {
			log_error("The \"suppressions\" option must either be a string, "
			          "a list, or an array, but is none of those at line %d",
			          config_setting_source_line(suppressions_setting));
			return false;
		}
		if (single_suppression != NULL) {
			auto suppression = parse_animation_trigger(single_suppression);
			if (suppression == ANIMATION_TRIGGER_INVALID) {
				log_error("Invalid suppression defined at line %d",
				          config_setting_source_line(suppressions_setting));
				return false;
			}
			result.suppressions = 1 << suppression;
		} else {
			auto len = config_setting_length(suppressions_setting);
			for (int i = 0; i < len; i++) {
				auto suppression_str =
				    config_setting_get_string_elem(suppressions_setting, i);
				if (suppression_str == NULL) {
					log_error(
					    "The \"suppressions\" option must only "
					    "contain strings, but one of them is not at "
					    "line %d",
					    config_setting_source_line(suppressions_setting));
					return false;
				}
				auto suppression = parse_animation_trigger(suppression_str);
				if (suppression == ANIMATION_TRIGGER_INVALID) {
					log_error(
					    "Invalid suppression defined at line %d",
					    config_setting_source_line(suppressions_setting));
					return false;
				}
				result.suppressions |= 1U << suppression;
			}
		}
		config_setting_remove(setting, "suppressions");
	}

	char *err;
	if (!compile_win_script(&result, setting, &err)) {
		log_error("Failed to parse animation script at line %d: %s",
		          config_setting_source_line(setting), err);
		free(err);
		return false;
	}

	bool needed = set_animation(animations, trigger_types, number_of_triggers, result,
	                            config_setting_source_line(setting));
	if (!needed) {
		script_free(result.script);
	} else {
		dynarr_push(*all_scripts, result.script);
	}
	return true;
}

/// `out_scripts`: all the script objects created, this is a dynarr.
static void parse_animations(struct win_script *animations, config_setting_t *setting,
                             struct script ***out_scripts) {
	auto number_of_animations = (unsigned)config_setting_length(setting);
	for (unsigned i = 0; i < number_of_animations; i++) {
		auto sub = config_setting_get_elem(setting, (unsigned)i);
		parse_animation_one(animations, out_scripts, sub);
	}
}

#define FADING_TEMPLATE_1                                                                \
	"opacity = { "                                                                   \
	"  duration = %s; "                                                              \
	"  start = \"window-raw-opacity-before\"; "                                      \
	"  end = \"window-raw-opacity\"; "                                               \
	"};"                                                                             \
	"shadow-opacity = \"opacity\";"
#define FADING_TEMPLATE_2                                                                \
	"blur-opacity = { "                                                              \
	"  duration = %s; "                                                              \
	"  start = %d; end = %d; "                                                       \
	"};"

static bool compile_win_script_from_string(struct win_script *result, const char *input) {
	config_t tmp_config;
	config_setting_t *setting;
	config_init(&tmp_config);
	config_set_auto_convert(&tmp_config, true);
	config_read_string(&tmp_config, input);
	setting = config_root_setting(&tmp_config);

	// Since we are compiling scripts we generated, it can't fail.
	char *err = NULL;
	bool succeeded = compile_win_script(result, setting, &err);
	config_destroy(&tmp_config);
	BUG_ON(err != NULL);

	return succeeded;
}

void generate_fading_config(struct options *opt) {
	// We create stand-in animations for fade-in/fade-out if they haven't be
	// overwritten
	scoped_charp str = NULL;
	size_t len = 0;
	enum animation_trigger trigger[2];
	struct script *scripts[4];
	unsigned number_of_scripts = 0;
	int number_of_triggers = 0;

	double duration = 1.0 / opt->fade_in_step * opt->fade_delta / 1000.0;
	if (!safe_isinf(duration) && !safe_isnan(duration) && duration > 0) {
		scoped_charp duration_str = NULL;
		dtostr(duration, &duration_str);

		// Fading in from nothing, i.e. `open` and `show`
		asnprintf(&str, &len, FADING_TEMPLATE_1 FADING_TEMPLATE_2, duration_str,
		          duration_str, 0, 1);

		struct win_script fade_in1 = {.is_generated = true};
		BUG_ON(!compile_win_script_from_string(&fade_in1, str));
		if (opt->animations[ANIMATION_TRIGGER_OPEN].script == NULL &&
		    !opt->no_fading_openclose) {
			trigger[number_of_triggers++] = ANIMATION_TRIGGER_OPEN;
		}
		if (opt->animations[ANIMATION_TRIGGER_SHOW].script == NULL) {
			trigger[number_of_triggers++] = ANIMATION_TRIGGER_SHOW;
		}
		if (set_animation(opt->animations, trigger, number_of_triggers, fade_in1, 0)) {
			scripts[number_of_scripts++] = fade_in1.script;
		} else {
			script_free(fade_in1.script);
		}

		// Fading for opacity change, for these, the blur opacity doesn't change.
		asnprintf(&str, &len, FADING_TEMPLATE_1, duration_str);
		struct win_script fade_in2 = {.is_generated = true};
		BUG_ON(!compile_win_script_from_string(&fade_in2, str));
		number_of_triggers = 0;
		if (opt->animations[ANIMATION_TRIGGER_INCREASE_OPACITY].script == NULL) {
			trigger[number_of_triggers++] = ANIMATION_TRIGGER_INCREASE_OPACITY;
		}
		if (set_animation(opt->animations, trigger, number_of_triggers, fade_in2, 0)) {
			scripts[number_of_scripts++] = fade_in2.script;
		} else {
			script_free(fade_in2.script);
		}
	} else {
		log_error("Invalid fade-in setting (step: %f, delta: %d), ignoring.",
		          opt->fade_in_step, opt->fade_delta);
	}

	duration = 1.0 / opt->fade_out_step * opt->fade_delta / 1000.0;
	if (!safe_isinf(duration) && !safe_isnan(duration) && duration > 0) {
		scoped_charp duration_str = NULL;
		dtostr(duration, &duration_str);

		// Fading out to nothing, i.e. `hide` and `close`
		asnprintf(&str, &len, FADING_TEMPLATE_1 FADING_TEMPLATE_2, duration_str,
		          duration_str, 1, 0);
		struct win_script fade_out1 = {.is_generated = true};
		BUG_ON(!compile_win_script_from_string(&fade_out1, str));
		number_of_triggers = 0;
		if (opt->animations[ANIMATION_TRIGGER_CLOSE].script == NULL &&
		    !opt->no_fading_openclose) {
			trigger[number_of_triggers++] = ANIMATION_TRIGGER_CLOSE;
		}
		if (opt->animations[ANIMATION_TRIGGER_HIDE].script == NULL) {
			trigger[number_of_triggers++] = ANIMATION_TRIGGER_HIDE;
		}
		if (set_animation(opt->animations, trigger, number_of_triggers, fade_out1, 0)) {
			scripts[number_of_scripts++] = fade_out1.script;
		} else {
			script_free(fade_out1.script);
		}

		// Fading for opacity change
		asnprintf(&str, &len, FADING_TEMPLATE_1, duration_str);
		struct win_script fade_out2 = {.is_generated = true};
		BUG_ON(!compile_win_script_from_string(&fade_out2, str));
		number_of_triggers = 0;
		if (opt->animations[ANIMATION_TRIGGER_DECREASE_OPACITY].script == NULL) {
			trigger[number_of_triggers++] = ANIMATION_TRIGGER_DECREASE_OPACITY;
		}
		if (set_animation(opt->animations, trigger, number_of_triggers, fade_out2, 0)) {
			scripts[number_of_scripts++] = fade_out2.script;
		} else {
			script_free(fade_out2.script);
		}
	} else {
		log_error("Invalid fade-out setting (step: %f, delta: %d), ignoring.",
		          opt->fade_out_step, opt->fade_delta);
	}

	log_debug("Generated %d scripts for fading.", number_of_scripts);
	dynarr_extend_from(opt->all_scripts, scripts, number_of_scripts);
}

static enum window_unredir_option parse_unredir_option(config_setting_t *setting) {
	if (config_setting_type(setting) == CONFIG_TYPE_BOOL) {
		auto bval = config_setting_get_bool(setting);
		return bval ? WINDOW_UNREDIR_WHEN_POSSIBLE_ELSE_TERMINATE
		            : WINDOW_UNREDIR_TERMINATE;
	}
	const char *sval = config_setting_get_string(setting);
	if (!sval) {
		log_error("Invalid value for \"unredir\" at line %d. It must be a "
		          "boolean or a string.",
		          config_setting_source_line(setting));
		return WINDOW_UNREDIR_INVALID;
	}
	if (strcmp(sval, "yes") == 0 || strcmp(sval, "true") == 0 ||
	    strcmp(sval, "default") == 0 || strcmp(sval, "when-possible-else-terminate") == 0) {
		return WINDOW_UNREDIR_WHEN_POSSIBLE_ELSE_TERMINATE;
	}
	if (strcmp(sval, "preferred") == 0 || strcmp(sval, "when-possible") == 0) {
		return WINDOW_UNREDIR_WHEN_POSSIBLE;
	}
	if (strcmp(sval, "no") == 0 || strcmp(sval, "false") == 0 ||
	    strcmp(sval, "terminate") == 0) {
		return WINDOW_UNREDIR_TERMINATE;
	}
	if (strcmp(sval, "passive") == 0) {
		return WINDOW_UNREDIR_PASSIVE;
	}
	if (strcmp(sval, "forced") == 0) {
		return WINDOW_UNREDIR_FORCED;
	}
	log_error("Invalid string value for \"unredir\" at line %d. It must be one of "
	          "\"preferred\", \"passive\", or \"force\". Got \"%s\".",
	          config_setting_source_line(setting), sval);
	return WINDOW_UNREDIR_INVALID;
}

static const struct {
	const char *name;
	ptrdiff_t offset;
} all_window_options[] = {
    {"fade", offsetof(struct window_maybe_options, fade)},
    {"paint", offsetof(struct window_maybe_options, paint)},
    {"shadow", offsetof(struct window_maybe_options, shadow)},
    {"full-shadow", offsetof(struct window_maybe_options, full_shadow)},
    {"invert-color", offsetof(struct window_maybe_options, invert_color)},
    {"blur-background", offsetof(struct window_maybe_options, blur_background)},
    {"clip-shadow-above", offsetof(struct window_maybe_options, clip_shadow_above)},
    {"transparent-clipping", offsetof(struct window_maybe_options, transparent_clipping)},
};

static c2_condition *
parse_rule(struct list_node *rules, config_setting_t *setting, struct script ***out_scripts) {
	if (!config_setting_is_group(setting)) {
		log_error("Invalid rule at line %d. It must be a group.",
		          config_setting_source_line(setting));
		return NULL;
	}
	int ival;
	double fval;
	const char *sval;
	c2_condition *rule = NULL;
	if (config_setting_lookup_string(setting, "match", &sval)) {
		rule = c2_parse(rules, sval, NULL);
		if (!rule) {
			log_error("Failed to parse rule at line %d.",
			          config_setting_source_line(setting));
			return NULL;
		}
	} else {
		// If no match condition is specified, it matches all windows
		rule = c2_new_true(rules);
	}

	auto wopts = cmalloc(struct window_maybe_options);
	*wopts = WIN_MAYBE_OPTIONS_DEFAULT;
	c2_condition_set_data(rule, wopts);

	for (size_t i = 0; i < ARR_SIZE(all_window_options); i++) {
		if (config_setting_lookup_bool(setting, all_window_options[i].name, &ival)) {
			void *ptr = (char *)wopts + all_window_options[i].offset;
			*(enum tristate *)ptr = tri_from_bool(ival);
		}
	}
	if (config_setting_lookup_float(setting, "opacity", &fval)) {
		wopts->opacity = normalize_d(fval);
	}
	if (config_setting_lookup_float(setting, "dim", &fval)) {
		wopts->dim = normalize_d(fval);
	}
	if (config_setting_lookup_int(setting, "corner-radius", &ival)) {
		wopts->corner_radius = ival;
	}

	auto unredir_setting = config_setting_lookup(setting, "unredir");
	if (unredir_setting) {
		wopts->unredir = parse_unredir_option(unredir_setting);
	}

	auto animations = config_setting_lookup(setting, "animations");
	if (animations) {
		parse_animations(wopts->animations, animations, out_scripts);
	}

	config_setting_lookup_string(setting, "shader", &wopts->shader);
	return rule;
}

static void parse_rules(struct list_node *rules, config_setting_t *setting,
                        struct script ***out_scripts) {
	if (!config_setting_is_list(setting)) {
		log_error("Invalid value for \"rules\" at line %d. It must be a list.",
		          config_setting_source_line(setting));
		return;
	}
	const auto length = (unsigned int)config_setting_length(setting);
	for (unsigned int i = 0; i < length; i++) {
		auto sub = config_setting_get_elem(setting, i);
		parse_rule(rules, sub, out_scripts);
	}
}

static const char **
resolve_include(config_t *cfg, const char *include_dir, const char *path, const char **err) {
	char *result = locate_auxiliary_file("include", path, include_dir);
	if (result == NULL) {
		*err = "Failed to locate included file";
		return NULL;
	}

	struct options *opt = config_get_hook(cfg);
	auto included = ccalloc(1, struct included_config_file);
	included->path = strdup(result);
	list_insert_after(&opt->included_config_files, &included->siblings);

	log_debug("Resolved include file \"%s\" to \"%s\"", path, result);
	const char **ret = ccalloc(2, const char *);
	ret[0] = result;
	ret[1] = NULL;
	return ret;
}

<<<<<<< HEAD
/**
 * Parse a configuration file from default location.
 *
 * Returns if config is successfully parsed.
 */
bool parse_config_libconfig(options_t *opt, const char *config_file, config_t *release_cfg) {

=======
bool parse_config_libconfig(options_t *opt, const char *config_file) { /*NOLINT(readability-function-cognitive-complexity)*/
>>>>>>> e4eef754
	const char *deprecation_message =
	    "option has been deprecated. Please remove it from your configuration file. "
	    "If you encounter any problems without this feature, please feel free to "
	    "open a bug report";
	char *path = NULL;
	FILE *f;
	config_t cfg;
	int ival = 0;
	bool bval;
	double dval = 0.0;
	// libconfig manages string memory itself, so no need to manually free
	// anything
	const char *sval = NULL;
	bool succeeded = false;

	f = open_config_file(config_file, &path);
	if (!f) {
		free(path);
		if (config_file) {
			log_fatal("Failed to read configuration file \"%s\".", config_file);
			return false;
		}
		// No config file found, but that's OK.
		return true;
	}

	config_init(&cfg);
#ifdef CONFIG_OPTION_ALLOW_OVERRIDES
	config_set_options(&cfg, CONFIG_OPTION_ALLOW_OVERRIDES);
#endif
	{
		char *abspath = realpath(path, NULL);
		char *parent = dirname(abspath);        // path2 may be modified

		if (parent) {
			config_set_include_dir(&cfg, parent);
		}
		config_set_include_func(&cfg, resolve_include);
		config_set_hook(&cfg, opt);

		free(abspath);
	}

	{
		int read_result = config_read(&cfg, f);
		fclose(f);
		f = NULL;
		if (read_result == CONFIG_FALSE) {
			log_fatal("Error when reading configuration file \"%s\", line "
			          "%d: %s",
			          path, config_error_line(&cfg), config_error_text(&cfg));
			goto out;
		}
	}
	config_set_auto_convert(&cfg, 1);

	// --log-level
	if (config_lookup_string(&cfg, "log-level", &sval)) {
		opt->log_level = string_to_log_level(sval);
		if (opt->log_level == LOG_LEVEL_INVALID) {
			log_warn("Invalid log level, defaults to WARN");
		} else {
			log_set_level_tls(opt->log_level);
		}
	}

	// Get options from the configuration file. We don't do range checking
	// right now. It will be done later

	// Load user specified plugins at the very beginning, because list of backends
	// depends on the plugins loaded.
	auto plugins = config_lookup(&cfg, "plugins");
	if (plugins != NULL) {
		sval = config_setting_get_string(plugins);
		if (sval) {
			if (!load_plugin(sval, NULL)) {
				log_fatal("Failed to load plugin \"%s\".", sval);
				goto out;
			}
		} else if (config_setting_is_array(plugins) || config_setting_is_list(plugins)) {
			for (int i = 0; i < config_setting_length(plugins); i++) {
				sval = config_setting_get_string_elem(plugins, i);
				if (!sval) {
					log_fatal("Invalid value for \"plugins\" at line "
					          "%d.",
					          config_setting_source_line(plugins));
					goto out;
				}
				if (!load_plugin(sval, NULL)) {
					log_fatal("Failed to load plugin \"%s\".", sval);
					goto out;
				}
			}
		} else {
			log_fatal("Invalid value for \"plugins\" at line %d.",
			          config_setting_source_line(plugins));
			goto out;
		}
	}

	config_setting_t *rules = config_lookup(&cfg, "rules");
	if (rules) {
		static const rule_replacement_t replacements[] = {
		    {"blur-background-exclude", "blur-background", CONFIG_TYPE_BOOL, {.boolean = false}},
		    {"shadow-exclude", "shadow", CONFIG_TYPE_BOOL, {.boolean = false}},
		    {"fade-exclude", "fade", CONFIG_TYPE_BOOL, {.boolean = false}},
		    {"rounded-corners-exclude", "corner-radius", CONFIG_TYPE_FLOAT, {.floating = 0.0f}},
		    {"unredir-if-possible-exclude", "unredir", CONFIG_TYPE_BOOL, {.boolean = false}},
		    {"invert-color-include", "invert-color", CONFIG_TYPE_BOOL, {.boolean = true}},
		    {"transparent-clipping-exclude",
		     "transparent-clipping",
		     CONFIG_TYPE_BOOL,
		     {.boolean = false}},
		    {"wintypes", NULL, 0, 0}};

		for (size_t i = 0; i < sizeof(replacements) / sizeof(*replacements); i++) {
			create_rules_compat(&cfg, rules, &replacements[i]);
		}

		parse_rules(&opt->rules, rules, &opt->all_scripts);
		c2_condition_list_foreach(&opt->rules, i) {
			auto data = (struct window_maybe_options *)c2_condition_get_data(i);
			if (data->shader == NULL) {
				continue;
			}
			data->shader = locate_auxiliary_file(
			    "shaders", data->shader, config_get_include_dir(&cfg));
		}
	}

	// --dbus
	lcfg_lookup_bool(&cfg, "dbus", &opt->dbus);

	// -D (fade_delta)
	if (config_lookup_int(&cfg, "fade-delta", &ival)) {
		opt->fade_delta = ival;
	}
	// -I (fade_in_step)
	if (config_lookup_float(&cfg, "fade-in-step", &dval)) {
		opt->fade_in_step = normalize_d(dval);
	}
	// -O (fade_out_step)
	if (config_lookup_float(&cfg, "fade-out-step", &dval)) {
		opt->fade_out_step = normalize_d(dval);
	}
	// -r (shadow_radius)
	config_lookup_int(&cfg, "shadow-radius", &opt->shadow_radius);
	// -o (shadow_opacity)
	config_lookup_float(&cfg, "shadow-opacity", &opt->shadow_opacity);
	// -l (shadow_offset_x)
	config_lookup_int(&cfg, "shadow-offset-x", &opt->shadow_offset_x);
	// -t (shadow_offset_y)
	config_lookup_int(&cfg, "shadow-offset-y", &opt->shadow_offset_y);
	// -i (inactive_opacity)
	if (config_lookup_float(&cfg, "inactive-opacity", &dval)) {
		opt->inactive_opacity = normalize_d(dval);
		if (!list_is_empty(&opt->rules)) {
			log_warn_both_style_of_rules("inactive-opacity");
			opt->has_both_style_of_rules = true;
		}
	}
	// --active_opacity
	if (config_lookup_float(&cfg, "active-opacity", &dval)) {
		opt->active_opacity = normalize_d(dval);
		if (!list_is_empty(&opt->rules)) {
			log_warn_both_style_of_rules("active-opacity");
			opt->has_both_style_of_rules = true;
		}
	}
	// --corner-radius
	config_lookup_int(&cfg, "corner-radius", &opt->corner_radius);

	if (lcfg_lookup_bool(&cfg, "no-frame-pacing", &bval)) {
		opt->frame_pacing = !bval;
	}

	// -e (frame_opacity)
	config_lookup_float(&cfg, "frame-opacity", &opt->frame_opacity);
	// -c (shadow_enable)
	lcfg_lookup_bool(&cfg, "shadow", &opt->shadow_enable);
	// -m (menu_opacity)
	if (config_lookup_float(&cfg, "menu-opacity", &dval)) {
		log_warn("Option `menu-opacity` is deprecated, and will be removed."
		         "Please use the wintype option `opacity` of `popup_menu`"
		         "and `dropdown_menu` instead.");
		opt->wintype_option[WINTYPE_DROPDOWN_MENU].opacity = dval;
		opt->wintype_option[WINTYPE_POPUP_MENU].opacity = dval;
		opt->wintype_option_mask[WINTYPE_DROPDOWN_MENU].opacity = true;
		opt->wintype_option_mask[WINTYPE_POPUP_MENU].opacity = true;
	}
	// -f (fading_enable)
	if (config_lookup_bool(&cfg, "fading", &ival)) {
		opt->fading_enable = ival;
	}
	// --no-fading-open-close
	lcfg_lookup_bool(&cfg, "no-fading-openclose", &opt->no_fading_openclose);
	// --no-fading-destroyed-argb
	lcfg_lookup_bool(&cfg, "no-fading-destroyed-argb", &opt->no_fading_destroyed_argb);
	// --shadow-red
	config_lookup_float(&cfg, "shadow-red", &opt->shadow_red);
	// --shadow-green
	config_lookup_float(&cfg, "shadow-green", &opt->shadow_green);
	// --shadow-blue
	config_lookup_float(&cfg, "shadow-blue", &opt->shadow_blue);
	// --shadow-color
	if (config_lookup_string(&cfg, "shadow-color", &sval)) {
		struct color rgb;
		rgb = hex_to_rgb(sval);
		opt->shadow_red = rgb.red;
		opt->shadow_green = rgb.green;
		opt->shadow_blue = rgb.blue;
	}
	// --shadow-exclude-reg
	if (config_lookup_string(&cfg, "shadow-exclude-reg", &sval)) {
		log_error("shadow-exclude-reg is deprecated. Please use "
		          "clip-shadow-above for more flexible shadow exclusion.");
		goto out;
	}
	// --inactive-opacity-override
	if (lcfg_lookup_bool(&cfg, "inactive-opacity-override", &opt->inactive_opacity_override) &&
	    !list_is_empty(&opt->rules)) {
		log_warn_both_style_of_rules("inactive-opacity-override");
		opt->has_both_style_of_rules = true;
	}
	// --inactive-dim
	if (config_lookup_float(&cfg, "inactive-dim", &opt->inactive_dim) &&
	    !list_is_empty(&opt->rules)) {
		log_warn_both_style_of_rules("inactive-dim");
		opt->has_both_style_of_rules = true;
	}
	// --mark-wmwin-focused
	if (lcfg_lookup_bool(&cfg, "mark-wmwin-focused", &opt->mark_wmwin_focused) &&
	    !list_is_empty(&opt->rules)) {
		log_warn_both_style_of_rules("mark-wmwin-focused");
		opt->has_both_style_of_rules = true;
	}
	// --mark-ovredir-focused
	if (lcfg_lookup_bool(&cfg, "mark-ovredir-focused", &opt->mark_ovredir_focused) &&
	    !list_is_empty(&opt->rules)) {
		log_warn_both_style_of_rules("mark-ovredir-focused");
		opt->has_both_style_of_rules = true;
	}
	// --shadow-ignore-shaped
	if (lcfg_lookup_bool(&cfg, "shadow-ignore-shaped", &opt->shadow_ignore_shaped) &&
	    !list_is_empty(&opt->rules)) {
		log_warn_both_style_of_rules("shadow-ignore-shaped");
		opt->has_both_style_of_rules = true;
	}
	// --detect-rounded-corners
	lcfg_lookup_bool(&cfg, "detect-rounded-corners", &opt->detect_rounded_corners);
	// --crop-shadow-to-monitor
	if (lcfg_lookup_bool(&cfg, "xinerama-shadow-crop", &opt->crop_shadow_to_monitor)) {
		log_warn("xinerama-shadow-crop is deprecated. Use crop-shadow-to-monitor "
		         "instead.");
	}
	lcfg_lookup_bool(&cfg, "crop-shadow-to-monitor", &opt->crop_shadow_to_monitor);
	// --detect-client-opacity
	lcfg_lookup_bool(&cfg, "detect-client-opacity", &opt->detect_client_opacity);
	// --refresh-rate
	if (config_lookup_int(&cfg, "refresh-rate", &ival)) {
		log_warn("The refresh-rate %s", deprecation_message);
	}
	// --vsync
	if (config_lookup_string(&cfg, "vsync", &sval)) {
		bool parsed_vsync = parse_vsync(sval);
		log_error("vsync option will take a boolean from now on. \"%s\" in "
		          "your configuration should be changed to \"%s\"",
		          sval, parsed_vsync ? "true" : "false");
		goto out;
	}
	lcfg_lookup_bool(&cfg, "vsync", &opt->vsync);
	// --backend
	if (config_lookup_string(&cfg, "backend", &sval)) {
		opt->backend = backend_find(sval);
		if (opt->backend == NULL) {
			log_fatal("Invalid backend: %s", sval);
			goto out;
		}
	}
	// --log-file
	if (config_lookup_string(&cfg, "log-file", &sval)) {
		if (*sval != '/') {
			log_warn("The log-file in your configuration file is not an "
			         "absolute path");
		}
		opt->logpath = strdup(sval);
	}
	// --use-ewmh-active-win
	lcfg_lookup_bool(&cfg, "use-ewmh-active-win", &opt->use_ewmh_active_win);
	// --unredir-if-possible
	lcfg_lookup_bool(&cfg, "unredir-if-possible", &opt->unredir_if_possible);
	// --unredir-if-possible-delay
	if (config_lookup_int(&cfg, "unredir-if-possible-delay", &ival)) {
		if (ival < 0) {
			log_warn("Invalid unredir-if-possible-delay %d", ival);
		} else {
			opt->unredir_if_possible_delay = ival;
		}
	}
	// --inactive-dim-fixed
	lcfg_lookup_bool(&cfg, "inactive-dim-fixed", &opt->inactive_dim_fixed);
	// --detect-transient
	lcfg_lookup_bool(&cfg, "detect-transient", &opt->detect_transient);
	// --detect-client-leader
	lcfg_lookup_bool(&cfg, "detect-client-leader", &opt->detect_client_leader);
	// --no-ewmh-fullscreen
	lcfg_lookup_bool(&cfg, "no-ewmh-fullscreen", &opt->no_ewmh_fullscreen);
	// --transparent-clipping
	lcfg_lookup_bool(&cfg, "transparent-clipping", &opt->transparent_clipping);
	// --dithered_present
	lcfg_lookup_bool(&cfg, "dithered-present", &opt->dithered_present);

	if (!list_is_empty(&opt->rules)) {
		static const char *rule_list[] = {"clip-shadow-above", "focus-exclude",
		                                  "corner-radius-rules", "opacity-rule",
		                                  "window-shader-fg-rule"};
		for (size_t i = 0; i < sizeof(rule_list) / sizeof(rule_list[0]); i++) {
			if (config_lookup(&cfg, rule_list[i])) {
				log_warn_both_style_of_rules(rule_list[i]);
				opt->has_both_style_of_rules = true;
			}
		}
	} else if (!parse_cfg_condlst(&opt->transparent_clipping_blacklist, &cfg,
	                              "transparent-clipping-exclude") ||
	           !parse_cfg_condlst(&opt->shadow_blacklist, &cfg, "shadow-exclude") ||
	           !parse_cfg_condlst(&opt->shadow_clip_list, &cfg, "clip-shadow-above") ||
	           !parse_cfg_condlst(&opt->fade_blacklist, &cfg, "fade-exclude") ||
	           !parse_cfg_condlst(&opt->focus_blacklist, &cfg, "focus-exclude") ||
	           !parse_cfg_condlst(&opt->invert_color_list, &cfg, "invert-color-include") ||
	           !parse_cfg_condlst(&opt->blur_background_blacklist, &cfg,
	                              "blur-background-exclude") ||
	           !parse_cfg_condlst(&opt->unredir_if_possible_blacklist, &cfg,
	                              "unredir-if-possible-exclude") ||
	           !parse_cfg_condlst(&opt->rounded_corners_blacklist, &cfg,
	                              "rounded-corners-exclude") ||
	           !parse_cfg_condlst_with_prefix(
	               &opt->corner_radius_rules, &cfg, "corner-radius-rules",
	               parse_numeric_prefix, NULL, (int[]){0, INT_MAX}) ||
	           !parse_cfg_condlst_with_prefix(&opt->opacity_rules, &cfg, "opacity-rule",
	                                          parse_numeric_prefix, NULL, (int[]){0, 100}) ||
	           !parse_cfg_condlst_with_prefix(&opt->window_shader_fg_rules, &cfg,
	                                          "window-shader-fg-rule",
	                                          parse_window_shader_prefix, free,
	                                          (void *)config_get_include_dir(&cfg))) {
		goto out;
	}

	// --blur-method
	if (config_lookup_string(&cfg, "blur-method", &sval)) {
		int method = parse_blur_method(sval);
		if (method >= BLUR_METHOD_INVALID) {
			log_fatal("Invalid blur method %s", sval);
			goto out;
		}
		opt->blur_method = (enum blur_method)method;
	}
	// --blur-size
	config_lookup_int(&cfg, "blur-size", &opt->blur_radius);
	// --blur-deviation
	config_lookup_float(&cfg, "blur-deviation", &opt->blur_deviation);
	// --blur-strength
	config_lookup_int(&cfg, "blur-strength", &opt->blur_strength);
	// --blur-background
	if (config_lookup_bool(&cfg, "blur-background", &ival) && ival) {
		if (opt->blur_method == BLUR_METHOD_NONE) {
			opt->blur_method = BLUR_METHOD_KERNEL;
		}
	}
	// --blur-background-frame
	lcfg_lookup_bool(&cfg, "blur-background-frame", &opt->blur_background_frame);
	// --blur-background-fixed
	lcfg_lookup_bool(&cfg, "blur-background-fixed", &opt->blur_background_fixed);
	// --blur-kern
	if (config_lookup_string(&cfg, "blur-kern", &sval)) {
		opt->blur_kerns = parse_blur_kern_lst(sval, &opt->blur_kernel_count);
		if (!opt->blur_kerns) {
			log_fatal("Cannot parse \"blur-kern\"");
			goto out;
		}
	}
	// --resize-damage
	if (config_lookup_int(&cfg, "resize-damage", &opt->resize_damage)) {
		log_warn("resize-damage is deprecated. Please remove it from your "
		         "configuration file.");
	}
	// --glx-no-stencil
	if (lcfg_lookup_bool(&cfg, "glx-no-stencil", &opt->glx_no_stencil)) {
		log_warn("glx-no-stencil %s", deprecation_message);
	}
	// --glx-no-rebind-pixmap
	if (lcfg_lookup_bool(&cfg, "glx-no-rebind-pixmap", &opt->glx_no_rebind_pixmap)) {
		log_warn("glx-no-rebind-pixmap %s", deprecation_message);
	}
	lcfg_lookup_bool(&cfg, "force-win-blend", &opt->force_win_blend);
	// --use-damage
	lcfg_lookup_bool(&cfg, "use-damage", &opt->use_damage);

	// --max-brightness
	if (config_lookup_float(&cfg, "max-brightness", &opt->max_brightness) &&
	    opt->use_damage && opt->max_brightness < 1) {
		log_warn("max-brightness requires use-damage = false. Falling back to "
		         "1.0");
		opt->max_brightness = 1.0;
	}

	// --window-shader-fg
	if (config_lookup_string(&cfg, "window-shader-fg", &sval)) {
		opt->window_shader_fg =
		    locate_auxiliary_file("shaders", sval, config_get_include_dir(&cfg));
	}

	// --xrender-sync-fence
	lcfg_lookup_bool(&cfg, "xrender-sync-fence", &opt->xrender_sync_fence);

	config_setting_t *blur_cfg = config_lookup(&cfg, "blur");
	if (blur_cfg) {
		if (config_setting_lookup_string(blur_cfg, "method", &sval)) {
			int method = parse_blur_method(sval);
			if (method >= BLUR_METHOD_INVALID) {
				log_warn("Invalid blur method %s, ignoring.", sval);
			} else {
				opt->blur_method = (enum blur_method)method;
			}
		}

		config_setting_lookup_int(blur_cfg, "size", &opt->blur_radius);

		if (config_setting_lookup_string(blur_cfg, "kernel", &sval)) {
			opt->blur_kerns = parse_blur_kern_lst(sval, &opt->blur_kernel_count);
			if (!opt->blur_kerns) {
				log_warn("Failed to parse blur kernel: %s", sval);
			}
		}

		config_setting_lookup_float(blur_cfg, "deviation", &opt->blur_deviation);
		config_setting_lookup_int(blur_cfg, "strength", &opt->blur_strength);
	}

	// --write-pid-path
	if (config_lookup_string(&cfg, "write-pid-path", &sval)) {
		if (*sval != '/') {
			log_warn("The write-pid-path in your configuration file is not"
			         " an absolute path");
		}
		opt->write_pid_path = strdup(sval);
	}

	// Wintype settings

	// XXX ! Refactor all the wintype_* arrays into a struct
	if (list_is_empty(&opt->rules)) {
		for (wintype_t i = 0; i < NUM_WINTYPES; ++i) {
			parse_wintype_config(&cfg, WINTYPES[i].name, &opt->wintype_option[i],
			                     &opt->wintype_option_mask[i]);
		}
		// Compatibility with the old name for notification windows.
		parse_wintype_config(&cfg, "notify",
		                     &opt->wintype_option[WINTYPE_NOTIFICATION],
		                     &opt->wintype_option_mask[WINTYPE_NOTIFICATION]);
	}

	config_setting_t *animations = config_lookup(&cfg, "animations");
	if (animations) {
		parse_animations(opt->animations, animations, &opt->all_scripts);
	}

	opt->config_file_path = path;
	path = NULL;
	succeeded = true;

out:
	*release_cfg = cfg;
	free(path);
	return succeeded;
}<|MERGE_RESOLUTION|>--- conflicted
+++ resolved
@@ -763,17 +763,7 @@
 	return ret;
 }
 
-<<<<<<< HEAD
-/**
- * Parse a configuration file from default location.
- *
- * Returns if config is successfully parsed.
- */
-bool parse_config_libconfig(options_t *opt, const char *config_file, config_t *release_cfg) {
-
-=======
-bool parse_config_libconfig(options_t *opt, const char *config_file) { /*NOLINT(readability-function-cognitive-complexity)*/
->>>>>>> e4eef754
+bool parse_config_libconfig(options_t *opt, const char *config_file, config_t *release_cfg) { /*NOLINT(readability-function-cognitive-complexity)*/
 	const char *deprecation_message =
 	    "option has been deprecated. Please remove it from your configuration file. "
 	    "If you encounter any problems without this feature, please feel free to "
