// SPDX-License-Identifier: MIT
/*
 * Compton - a compositor for X11
 *
 * Based on `xcompmgr` - Copyright (c) 2003, Keith Packard
 *
 * Copyright (c) 2011-2013, Christopher Jeffrey
 * Copyright (c) 2018, Yuxuan Shui <yshuiv7@gmail.com>
 *
 * See LICENSE-mit for more information.
 *
 */

#pragma once

// === Options ===

// Debug options, enable them using -D in CFLAGS
// #define DEBUG_REPAINT    1
// #define DEBUG_EVENTS     1
// #define DEBUG_RESTACK    1
// #define DEBUG_WINMATCH   1
// #define DEBUG_C2         1
// #define DEBUG_GLX_DEBUG_CONTEXT        1

#define MAX_ALPHA (255)

// === Includes ===

// For some special functions
#include <assert.h>
#include <stdbool.h>
#include <sys/time.h>
#include <time.h>

#include <X11/Xlib.h>
#include <ev.h>
#include <pixman.h>
#include <xcb/render.h>
#include <xcb/sync.h>
#include <xcb/xproto.h>

#include "uthash_extra.h"
#ifdef CONFIG_OPENGL
#include "backend/gl/glx.h"
#endif

// X resource checker
#ifdef DEBUG_XRC
#include "xrescheck.h"
#endif

// FIXME This list of includes should get shorter
#include "backend/backend.h"
#include "backend/driver.h"
#include "compiler.h"
#include "config.h"
#include "list.h"
#include "region.h"
#include "render.h"
#include "statistics.h"
#include "types.h"
#include "utils.h"
#include "win_defs.h"
#include "x.h"

// === Constants ===0

#define NS_PER_SEC 1000000000L
#define US_PER_SEC 1000000L
#define MS_PER_SEC 1000

/// @brief Maximum OpenGL FBConfig depth.
#define OPENGL_MAX_DEPTH 32

/// @brief Maximum OpenGL buffer age.
#define CGLX_MAX_BUFFER_AGE 5

// Window flags

// === Types ===
typedef struct glx_fbconfig glx_fbconfig_t;
struct glx_session;
struct atom;
struct conv;

#ifdef CONFIG_OPENGL
#ifdef DEBUG_GLX_DEBUG_CONTEXT
typedef GLXContext (*f_glXCreateContextAttribsARB)(Display *dpy, GLXFBConfig config,
                                                   GLXContext share_context, Bool direct,
                                                   const int *attrib_list);
typedef void (*GLDEBUGPROC)(GLenum source, GLenum type, GLuint id, GLenum severity,
                            GLsizei length, const GLchar *message, GLvoid *userParam);
typedef void (*f_DebugMessageCallback)(GLDEBUGPROC, void *userParam);
#endif

typedef struct glx_prog_main {
	/// GLSL program.
	GLuint prog;
	/// Location of uniform "opacity" in window GLSL program.
	GLint unifm_opacity;
	/// Location of uniform "invert_color" in blur GLSL program.
	GLint unifm_invert_color;
	/// Location of uniform "tex" in window GLSL program.
	GLint unifm_tex;
	/// Location of uniform "time" in window GLSL program.
	GLint unifm_time;
} glx_prog_main_t;

#define GLX_PROG_MAIN_INIT                                                               \
	{                                                                                \
		.prog = 0, .unifm_opacity = -1, .unifm_invert_color = -1,                \
		.unifm_tex = -1, .unifm_time = -1                                        \
	}

#else
struct glx_prog_main {};
#endif

#define PAINT_INIT                                                                       \
	{ .pixmap = XCB_NONE, .pict = XCB_NONE }

/// Linked list type of atoms.
typedef struct _latom {
	xcb_atom_t atom;
	struct _latom *next;
} latom_t;

struct shader_info {
	char *key;
	char *source;
	void *backend_shader;
	uint64_t attributes;
	UT_hash_handle hh;
};

/// Structure containing all necessary data for a session.
typedef struct session {
	// === Event handlers ===
	/// ev_io for X connection
	ev_io xiow;
	/// Timer for checking DPMS power level
	ev_timer dpms_check_timer;
	/// Timeout for delayed unredirection.
	ev_timer unredir_timer;
	/// Timer for fading
	ev_timer fade_timer;
<<<<<<< HEAD
	/// Timer for animations
	ev_timer animation_timer;
	/// Use an ev_idle callback for drawing
	/// So we only start drawing when events are processed
	ev_idle draw_idle;
=======
	/// Use an ev_timer callback for drawing
	ev_timer draw_timer;
>>>>>>> 5d6957d3
	/// Called every time we have timeouts or new data on socket,
	/// so we can be sure if xcb read from X socket at anytime during event
	/// handling, we will not left any event unhandled in the queue
	ev_prepare event_check;
	/// Signal handler for SIGUSR1
	ev_signal usr1_signal;
	/// Signal handler for SIGINT
	ev_signal int_signal;

	// === Backend related ===
	/// backend data
	backend_t *backend_data;
	/// backend blur context
	void *backend_blur_context;
	/// graphic drivers used
	enum driver drivers;
	/// file watch handle
	void *file_watch_handle;
	/// libev mainloop
	struct ev_loop *loop;
	/// Shaders
	struct shader_info *shaders;

	// === Display related ===
	/// X connection
	struct x_connection c;
	/// Whether the X server is grabbed by us
	bool server_grabbed;
	/// Width of root window.
	int root_width;
<<<<<<< HEAD
	// Damage of root window.
=======
	/// Height of root window.
	int root_height;
>>>>>>> 5d6957d3
	/// X Composite overlay window.
	xcb_window_t overlay;
	/// The target window for debug mode
	xcb_window_t debug_window;
	/// Whether the root tile is filled by us.
	bool root_tile_fill;
	/// Picture of the root window background.
	paint_t root_tile_paint;
	/// The backend data the root pixmap bound to
	void *root_image;
	/// A region of the size of the screen.
	region_t screen_reg;
	/// Picture of root window. Destination of painting in no-DBE painting
	/// mode.
	xcb_render_picture_t root_picture;
	/// A Picture acting as the painting target.
	xcb_render_picture_t tgt_picture;
	/// Temporary buffer to paint to before sending to display.
	paint_t tgt_buffer;
	/// Window ID of the window we register as a symbol.
	xcb_window_t reg_win;
#ifdef CONFIG_OPENGL
	/// Pointer to GLX data.
	struct glx_session *psglx;
	/// Custom GLX program used for painting window.
	// XXX should be in struct glx_session
	glx_prog_main_t glx_prog_win;
	struct glx_fbconfig_info *argb_fbconfig;
#endif
	/// Sync fence to sync draw operations
	xcb_sync_fence_t sync_fence;
	/// Whether we are rendering the first frame after screen is redirected
	bool first_frame;
	/// Whether screen has been turned off
	bool screen_is_off;
	/// Event context for X Present extension.
	uint32_t present_event_id;
	xcb_special_event_t *present_event;
	/// When last MSC event happened, in useconds.
	uint64_t last_msc_instant;
	/// The last MSC number
	uint64_t last_msc;
	/// When the currently rendered frame will be displayed.
	/// 0 means there is no pending frame.
	uint64_t target_msc;
	/// The delay between when the last frame was scheduled to be rendered, and when
	/// the render actually started.
	uint64_t last_schedule_delay;
	/// When do we want our next frame to start rendering.
	uint64_t next_render;
	/// Did we actually render the last frame. Sometimes redraw will be scheduled only
	/// to find out nothing has changed. In which case this will be set to false.
	bool did_render;
	/// Whether we can perform frame pacing.
	bool frame_pacing;

	/// Render statistics
	struct render_statistics render_stats;

	// === Operation related ===
	/// Flags related to the root window
	uint64_t root_flags;
	/// Program options.
	options_t o;
	/// Whether we have hit unredirection timeout.
	bool tmout_unredir_hit;
	/// Whether we need to redraw the screen
	bool redraw_needed;

	/// Cache a xfixes region so we don't need to allocate it every time.
	/// A workaround for yshui/picom#301
	xcb_xfixes_region_t damaged_region;
	/// The region needs to painted on next paint.
	region_t *damage;
	/// The region damaged on the last paint.
	region_t *damage_ring;
	/// Number of damage regions we track
	int ndamage;
	/// Whether all windows are currently redirected.
	bool redirected;
	/// Pre-generated alpha pictures.
	xcb_render_picture_t *alpha_picts;
	/// Time of last fading. In milliseconds.
	long long fade_time;
<<<<<<< HEAD
	/// Time of last window animation step. In milliseconds.
	long animation_time; // TODO(dccsillag) turn into `long long`, like fade_time
	/// Head pointer of the error ignore linked list.
	pending_reply_t *pending_reply_head;
	/// Pointer to the <code>next</code> member of tail element of the error
	/// ignore linked list.
	pending_reply_t **pending_reply_tail;
=======
>>>>>>> 5d6957d3
	// Cached blur convolution kernels.
	struct x_convolution_kernel **blur_kerns_cache;
	/// If we should quit
	bool quit : 1;
	// TODO(yshui) use separate flags for dfferent kinds of updates so we don't
	// waste our time.
	/// Whether there are pending updates, like window creation, etc.
	bool pending_updates : 1;

	// === Expose event related ===
	/// Pointer to an array of <code>XRectangle</code>-s of exposed region.
	/// XXX why do we need this array?
	rect_t *expose_rects;
	/// Number of <code>XRectangle</code>-s in <code>expose_rects</code>.
	int size_expose;
	/// Index of the next free slot in <code>expose_rects</code>.
	int n_expose;
	/// Current desktop of display
	uint32_t cur_desktop;

	// === Window related ===
	/// A hash table of all windows.
	struct win *windows;
	/// Windows in their stacking order
	struct list_node window_stack;
	/// Pointer to <code>win</code> of current active window. Used by
	/// EWMH <code>_NET_ACTIVE_WINDOW</code> focus detection. In theory,
	/// it's more reliable to store the window ID directly here, just in
	/// case the WM does something extraordinary, but caching the pointer
	/// means another layer of complexity.
	struct managed_win *active_win;
	/// Window ID of leader window of currently active window. Used for
	/// subsidiary window detection.
	xcb_window_t active_leader;

	// === Shadow/dimming related ===
	/// 1x1 black Picture.
	xcb_render_picture_t black_picture;
	/// 1x1 Picture of the shadow color.
	xcb_render_picture_t cshadow_picture;
	/// 1x1 white Picture.
	xcb_render_picture_t white_picture;
	/// Backend shadow context.
	struct backend_shadow_context *shadow_context;
	// for shadow precomputation
	/// A region in which shadow is not painted on.
	region_t shadow_exclude_reg;

	// === Software-optimization-related ===
	/// Nanosecond offset of the first painting.
	long paint_tm_offset;

#ifdef CONFIG_VSYNC_DRM
	// === DRM VSync related ===
	/// File descriptor of DRI device file. Used for DRM VSync.
	int drm_fd;
#endif

	// === X extension related ===
	/// Event base number for X Fixes extension.
	int xfixes_event;
	/// Error base number for X Fixes extension.
	int xfixes_error;
	/// Event base number for X Damage extension.
	int damage_event;
	/// Error base number for X Damage extension.
	int damage_error;
	/// Event base number for X Render extension.
	int render_event;
	/// Error base number for X Render extension.
	int render_error;
	/// Event base number for X Composite extension.
	int composite_event;
	/// Error base number for X Composite extension.
	int composite_error;
	/// Major opcode for X Composite extension.
	int composite_opcode;
	/// Whether X DPMS extension exists
	bool dpms_exists;
	/// Whether X Shape extension exists.
	bool shape_exists;
	/// Event base number for X Shape extension.
	int shape_event;
	/// Error base number for X Shape extension.
	int shape_error;
	/// Whether X RandR extension exists.
	bool randr_exists;
	/// Event base number for X RandR extension.
	int randr_event;
	/// Error base number for X RandR extension.
	int randr_error;
	/// Whether X Present extension exists.
	bool present_exists;
	/// Whether X GLX extension exists.
	bool glx_exists;
	/// Event base number for X GLX extension.
	int glx_event;
	/// Error base number for X GLX extension.
	int glx_error;
	/// Information about monitors.
	struct x_monitors monitors;
	/// Whether X Sync extension exists.
	bool xsync_exists;
	/// Event base number for X Sync extension.
	int xsync_event;
	/// Error base number for X Sync extension.
	int xsync_error;
	/// Whether X Render convolution filter exists.
	bool xrfilter_convolution_exists;

	// === Atoms ===
	struct atom *atoms;
	/// Array of atoms of all possible window types.
	xcb_atom_t atoms_wintypes[NUM_WINTYPES];
	/// Linked list of additional atoms to track.
	latom_t *track_atom_lst;

#ifdef CONFIG_DBUS
	// === DBus related ===
	void *dbus_data;
#endif

	int (*vsync_wait)(session_t *);
} session_t;

/// Enumeration for window event hints.
typedef enum { WIN_EVMODE_UNKNOWN, WIN_EVMODE_FRAME, WIN_EVMODE_CLIENT } win_evmode_t;

extern const char *const WINTYPES[NUM_WINTYPES];
extern session_t *ps_g;

void ev_xcb_error(session_t *ps, xcb_generic_error_t *err);

// === Functions ===

/**
 * Subtracting two struct timespec values.
 *
 * Taken from glibc manual.
 *
 * Subtract the `struct timespec' values X and Y,
 * storing the result in RESULT.
 * Return 1 if the difference is negative, otherwise 0.
 */
static inline int
timespec_subtract(struct timespec *result, struct timespec *x, struct timespec *y) {
	/* Perform the carry for the later subtraction by updating y. */
	if (x->tv_nsec < y->tv_nsec) {
		long nsec = (y->tv_nsec - x->tv_nsec) / NS_PER_SEC + 1;
		y->tv_nsec -= NS_PER_SEC * nsec;
		y->tv_sec += nsec;
	}

	if (x->tv_nsec - y->tv_nsec > NS_PER_SEC) {
		long nsec = (x->tv_nsec - y->tv_nsec) / NS_PER_SEC;
		y->tv_nsec += NS_PER_SEC * nsec;
		y->tv_sec -= nsec;
	}

	/* Compute the time remaining to wait.
	   tv_nsec is certainly positive. */
	result->tv_sec = x->tv_sec - y->tv_sec;
	result->tv_nsec = x->tv_nsec - y->tv_nsec;

	/* Return 1 if result is negative. */
	return x->tv_sec < y->tv_sec;
}

/**
 * Get current time in struct timeval.
 */
static inline struct timeval get_time_timeval(void) {
	struct timeval tv = {0, 0};

	gettimeofday(&tv, NULL);

	// Return a time of all 0 if the call fails
	return tv;
}

/**
 * Get current time in struct timespec.
 *
 * Note its starting time is unspecified.
 */
static inline struct timespec get_time_timespec(void) {
	struct timespec tm = {0, 0};

	clock_gettime(CLOCK_MONOTONIC, &tm);

	// Return a time of all 0 if the call fails
	return tm;
}

/**
 * Return the painting target window.
 */
static inline xcb_window_t get_tgt_window(session_t *ps) {
	return ps->overlay != XCB_NONE ? ps->overlay : ps->c.screen_info->root;
}

/**
 * Check if current backend uses GLX.
 */
static inline bool bkend_use_glx(session_t *ps) {
	return BKEND_GLX == ps->o.backend || BKEND_XR_GLX_HYBRID == ps->o.backend;
}

/**
 * Determine if a window has a specific property.
 *
 * @param ps current session
 * @param w window to check
 * @param atom atom of property to check
 * @return true if it has the attribute, false otherwise
 */
static inline bool wid_has_prop(const session_t *ps, xcb_window_t w, xcb_atom_t atom) {
	auto r = xcb_get_property_reply(
	    ps->c.c,
	    xcb_get_property(ps->c.c, 0, w, atom, XCB_GET_PROPERTY_TYPE_ANY, 0, 0), NULL);
	if (!r) {
		return false;
	}

	auto rtype = r->type;
	free(r);

	if (rtype != XCB_NONE) {
		return true;
	}
	return false;
}

void force_repaint(session_t *ps);

/** @name DBus handling
 */
///@{
#ifdef CONFIG_DBUS
/** @name DBus hooks
 */
///@{
void opts_set_no_fading_openclose(session_t *ps, bool newval);
//!@}
#endif

/**
 * Set a <code>bool</code> array of all wintypes to true.
 */
static inline void wintype_arr_enable(bool arr[]) {
	wintype_t i;

	for (i = 0; i < NUM_WINTYPES; ++i) {
		arr[i] = true;
	}
}<|MERGE_RESOLUTION|>--- conflicted
+++ resolved
@@ -145,16 +145,10 @@
 	ev_timer unredir_timer;
 	/// Timer for fading
 	ev_timer fade_timer;
-<<<<<<< HEAD
 	/// Timer for animations
 	ev_timer animation_timer;
-	/// Use an ev_idle callback for drawing
-	/// So we only start drawing when events are processed
-	ev_idle draw_idle;
-=======
 	/// Use an ev_timer callback for drawing
 	ev_timer draw_timer;
->>>>>>> 5d6957d3
 	/// Called every time we have timeouts or new data on socket,
 	/// so we can be sure if xcb read from X socket at anytime during event
 	/// handling, we will not left any event unhandled in the queue
@@ -185,12 +179,8 @@
 	bool server_grabbed;
 	/// Width of root window.
 	int root_width;
-<<<<<<< HEAD
-	// Damage of root window.
-=======
 	/// Height of root window.
 	int root_height;
->>>>>>> 5d6957d3
 	/// X Composite overlay window.
 	xcb_window_t overlay;
 	/// The target window for debug mode
@@ -275,16 +265,8 @@
 	xcb_render_picture_t *alpha_picts;
 	/// Time of last fading. In milliseconds.
 	long long fade_time;
-<<<<<<< HEAD
 	/// Time of last window animation step. In milliseconds.
 	long animation_time; // TODO(dccsillag) turn into `long long`, like fade_time
-	/// Head pointer of the error ignore linked list.
-	pending_reply_t *pending_reply_head;
-	/// Pointer to the <code>next</code> member of tail element of the error
-	/// ignore linked list.
-	pending_reply_t **pending_reply_tail;
-=======
->>>>>>> 5d6957d3
 	// Cached blur convolution kernels.
 	struct x_convolution_kernel **blur_kerns_cache;
 	/// If we should quit
