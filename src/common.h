--- conflicted
+++ resolved
@@ -139,14 +139,8 @@
 	ev_timer unredir_timer;
 	/// Timer for fading
 	ev_timer fade_timer;
-<<<<<<< HEAD
 	/// Timer for animations
 	ev_timer animation_timer;
-	/// Timer for delayed drawing, right now only used by
-	/// swopti
-	ev_timer delayed_draw_timer;
-=======
->>>>>>> 3b9af145
 	/// Use an ev_idle callback for drawing
 	/// So we only start drawing when events are processed
 	ev_idle draw_idle;
