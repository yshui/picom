// SPDX-License-Identifier: MPL-2.0
// Copyright (c) 2019, Yuxuan Shui <yshuiv7@gmail.com>

#include <stdio.h>

#include <X11/Xlibint.h>
#include <X11/extensions/sync.h>
#include <xcb/damage.h>
#include <xcb/randr.h>
#include <xcb/xcb_event.h>

#include "atom.h"
#include "common.h"
#include "compiler.h"
#include "config.h"
#include "event.h"
#include "log.h"
#include "picom.h"
#include "region.h"
#include "utils.h"
#include "win.h"
#include "x.h"

/// Event handling with X is complicated. Handling events with other events possibly
/// in-flight is no good. Because your internal state won't be up to date. Also, querying
/// the server while events are in-flight is not good. Because events later in the queue
/// might container information you are querying. Thus those events will cause you to do
/// unnecessary updates even when you already have the latest information (remember, you
/// made the query when those events were already in the queue. so the reply you got is
/// more up-to-date than the events). Also, handling events when other client are making
/// concurrent requests is not good. Because the server states are changing without you
/// knowning them. This is super racy, and can cause lots of potential problems.
///
/// All of above mandates we do these things:
///    1. Grab server when handling events
///    2. Make sure the event queue is empty before we make any query to the server
///
/// Notice (2) has a dependency circle. To handle events, you sometimes need to make
/// queries. But to make queries you have to first handle events.
///
/// To break that circle, we split all event handling into top and bottom halves. The
/// bottom half will just look at the event itself, update as much state as they can
/// without making queries, then queue up necessary works need to be done by the top half.
/// The top half will do all the other necessary updates. Before entering the top half, we
/// grab the server and make sure the event queue is empty.
///
/// When top half finished, we enter the render stage, where no server state should be
/// queried. All rendering should be done with our internal knowledge of the server state.
///

// TODO(yshui) the things described above

/**
 * Get a window's name from window ID.
 */
static inline const char *ev_window_name(session_t *ps, xcb_window_t wid) {
	char *name = "";
	if (wid) {
		name = "(Failed to get title)";
		if (ps->c.screen_info->root == wid) {
			name = "(Root window)";
		} else if (ps->overlay == wid) {
			name = "(Overlay)";
		} else {
			auto w = find_managed_win(ps, wid);
			if (!w) {
				w = find_toplevel(ps, wid);
			}

			if (w && w->name) {
				name = w->name;
			}
		}
	}
	return name;
}

static inline xcb_window_t attr_pure ev_window(session_t *ps, xcb_generic_event_t *ev) {
	switch (ev->response_type) {
	case FocusIn:
	case FocusOut: return ((xcb_focus_in_event_t *)ev)->event;
	case CreateNotify: return ((xcb_create_notify_event_t *)ev)->window;
	case ConfigureNotify: return ((xcb_configure_notify_event_t *)ev)->window;
	case DestroyNotify: return ((xcb_destroy_notify_event_t *)ev)->window;
	case MapNotify: return ((xcb_map_notify_event_t *)ev)->window;
	case UnmapNotify: return ((xcb_unmap_notify_event_t *)ev)->window;
	case ReparentNotify: return ((xcb_reparent_notify_event_t *)ev)->window;
	case CirculateNotify: return ((xcb_circulate_notify_event_t *)ev)->window;
	case Expose: return ((xcb_expose_event_t *)ev)->window;
	case PropertyNotify: return ((xcb_property_notify_event_t *)ev)->window;
	case ClientMessage: return ((xcb_client_message_event_t *)ev)->window;
	default:
		if (ps->damage_event + XCB_DAMAGE_NOTIFY == ev->response_type) {
			return ((xcb_damage_notify_event_t *)ev)->drawable;
		}

		if (ps->shape_exists && ev->response_type == ps->shape_event) {
			return ((xcb_shape_notify_event_t *)ev)->affected_window;
		}

		return 0;
	}
}

#define CASESTRRET(s)                                                                    \
	case s: return #s;

static inline const char *ev_name(session_t *ps, xcb_generic_event_t *ev) {
	static char buf[128];
	switch (XCB_EVENT_RESPONSE_TYPE(ev)) {
		CASESTRRET(FocusIn);
		CASESTRRET(FocusOut);
		CASESTRRET(CreateNotify);
		CASESTRRET(ConfigureNotify);
		CASESTRRET(DestroyNotify);
		CASESTRRET(MapNotify);
		CASESTRRET(UnmapNotify);
		CASESTRRET(ReparentNotify);
		CASESTRRET(CirculateNotify);
		CASESTRRET(Expose);
		CASESTRRET(PropertyNotify);
		CASESTRRET(ClientMessage);
	}

	if (ps->damage_event + XCB_DAMAGE_NOTIFY == ev->response_type) {
		return "Damage";
	}

	if (ps->shape_exists && ev->response_type == ps->shape_event) {
		return "ShapeNotify";
	}

	if (ps->xsync_exists) {
		int o = ev->response_type - ps->xsync_event;
		switch (o) {
			CASESTRRET(XSyncCounterNotify);
			CASESTRRET(XSyncAlarmNotify);
		}
	}

	sprintf(buf, "Event %d", ev->response_type);

	return buf;
}

static inline const char *attr_pure ev_focus_mode_name(xcb_focus_in_event_t *ev) {
	switch (ev->mode) {
		CASESTRRET(NotifyNormal);
		CASESTRRET(NotifyWhileGrabbed);
		CASESTRRET(NotifyGrab);
		CASESTRRET(NotifyUngrab);
	}

	return "Unknown";
}

static inline const char *attr_pure ev_focus_detail_name(xcb_focus_in_event_t *ev) {
	switch (ev->detail) {
		CASESTRRET(NotifyAncestor);
		CASESTRRET(NotifyVirtual);
		CASESTRRET(NotifyInferior);
		CASESTRRET(NotifyNonlinear);
		CASESTRRET(NotifyNonlinearVirtual);
		CASESTRRET(NotifyPointer);
		CASESTRRET(NotifyPointerRoot);
		CASESTRRET(NotifyDetailNone);
	}

	return "Unknown";
}

#undef CASESTRRET

static inline void ev_focus_in(session_t *ps, xcb_focus_in_event_t *ev) {
	log_debug("{ mode: %s, detail: %s }\n", ev_focus_mode_name(ev),
	          ev_focus_detail_name(ev));
	ps->pending_updates = true;
}

static inline void ev_focus_out(session_t *ps, xcb_focus_out_event_t *ev) {
	log_debug("{ mode: %s, detail: %s }\n", ev_focus_mode_name(ev),
	          ev_focus_detail_name(ev));
	ps->pending_updates = true;
}

static inline void ev_create_notify(session_t *ps, xcb_create_notify_event_t *ev) {
	if (ev->parent == ps->c.screen_info->root) {
		add_win_top(ps, ev->window);
	}
}

/// Handle configure event of a regular window
static void configure_win(session_t *ps, xcb_configure_notify_event_t *ce) {
	auto w = find_win(ps, ce->window);

	if (!w) {
		return;
	}

	if (!w->managed) {
		restack_above(ps, w, ce->above_sibling);
		return;
	}

	auto mw = (struct managed_win *)w;

	restack_above(ps, w, ce->above_sibling);

	// We check against pending_g here, because there might have been multiple
	// configure notifies in this cycle, or the window could receive multiple updates
	// while it's unmapped.
	bool position_changed = mw->pending_g.x != ce->x || mw->pending_g.y != ce->y;
	bool size_changed = mw->pending_g.width != ce->width ||
	                    mw->pending_g.height != ce->height ||
	                    mw->pending_g.border_width != ce->border_width;
	if (position_changed || size_changed) {
		// Queue pending updates
		win_set_flags(mw, WIN_FLAGS_FACTOR_CHANGED);
		// TODO(yshui) don't set pending_updates if the window is not
		// visible/mapped
		ps->pending_updates = true;

		// At least one of the following if's is true
		if (position_changed) {
			log_trace("Window position changed, %dx%d -> %dx%d", mw->g.x,
			          mw->g.y, ce->x, ce->y);
			mw->pending_g.x = ce->x;
			mw->pending_g.y = ce->y;
			win_set_flags(mw, WIN_FLAGS_POSITION_STALE);
		}

		if (size_changed) {
			log_trace("Window size changed, %dx%d -> %dx%d", mw->g.width,
			          mw->g.height, ce->width, ce->height);
			mw->pending_g.width = ce->width;
			mw->pending_g.height = ce->height;
			mw->pending_g.border_width = ce->border_width;
			win_set_flags(mw, WIN_FLAGS_SIZE_STALE);
		}

		// Recalculate which monitor this window is on
		win_update_monitor(&ps->monitors, mw);
	}

	// override_redirect flag cannot be changed after window creation, as far
	// as I know, so there's no point to re-match windows here.
	mw->a.override_redirect = ce->override_redirect;
}

static inline void ev_configure_notify(session_t *ps, xcb_configure_notify_event_t *ev) {
	log_debug("{ send_event: %d, id: %#010x, above: %#010x, override_redirect: %d }",
	          ev->event, ev->window, ev->above_sibling, ev->override_redirect);
	if (ev->window == ps->c.screen_info->root) {
		set_root_flags(ps, ROOT_FLAGS_CONFIGURED);
	} else {
		configure_win(ps, ev);
	}
}

static inline void ev_destroy_notify(session_t *ps, xcb_destroy_notify_event_t *ev) {
	auto w = find_win(ps, ev->window);
	auto mw = find_toplevel(ps, ev->window);
	if (mw && mw->client_win == mw->base.id) {
		// We only want _real_ frame window
		assert(&mw->base == w);
		mw = NULL;
	}
	assert(w == NULL || mw == NULL);

	if (w != NULL) {
		auto _ attr_unused = destroy_win_start(ps, w);
	} else if (mw != NULL) {
		win_unmark_client(ps, mw);
		win_set_flags(mw, WIN_FLAGS_CLIENT_STALE);
		ps->pending_updates = true;
	} else {
		log_debug("Received a destroy notify from an unknown window, %#010x",
		          ev->window);
	}
}

static inline void ev_map_notify(session_t *ps, xcb_map_notify_event_t *ev) {
	// Unmap overlay window if it got mapped but we are currently not
	// in redirected state.
	if (ps->overlay && ev->window == ps->overlay && !ps->redirected) {
		log_debug("Overlay is mapped while we are not redirected");
		auto e = xcb_request_check(
		    ps->c.c, xcb_unmap_window_checked(ps->c.c, ps->overlay));
		if (e) {
			log_error("Failed to unmap the overlay window");
			free(e);
		}
		// We don't track the overlay window, so we can return
		return;
	}

	auto w = find_managed_win(ps, ev->window);
	if (!w) {
		return;
	}

	win_set_flags(w, WIN_FLAGS_MAPPED);

	// FocusIn/Out may be ignored when the window is unmapped, so we must
	// recheck focus here
	ps->pending_updates = true;        // to update focus
}

static inline void ev_unmap_notify(session_t *ps, xcb_unmap_notify_event_t *ev) {
	auto w = find_managed_win(ps, ev->window);
	if (w) {
		unmap_win_start(ps, w);
	}
}

static inline void ev_reparent_notify(session_t *ps, xcb_reparent_notify_event_t *ev) {
	log_debug("Window %#010x has new parent: %#010x, override_redirect: %d",
	          ev->window, ev->parent, ev->override_redirect);
	auto w_top = find_toplevel(ps, ev->window);
	if (w_top) {
		win_unmark_client(ps, w_top);
		win_set_flags(w_top, WIN_FLAGS_CLIENT_STALE);
		ps->pending_updates = true;
	}

	if (ev->parent == ps->c.screen_info->root) {
		// X will generate reparent notifiy even if the parent didn't actually
		// change (i.e. reparent again to current parent). So we check if that's
		// the case
		auto w = find_win(ps, ev->window);
		if (w) {
			// This window has already been reparented to root before,
			// so we don't need to create a new window for it, we just need to
			// move it to the top
			restack_top(ps, w);
		} else {
			add_win_top(ps, ev->window);
		}
	} else {
		// otherwise, find and destroy the window first
		{
			auto w = find_win(ps, ev->window);
			if (w) {
				auto ret = destroy_win_start(ps, w);
				if (!ret && w->managed) {
					auto mw = (struct managed_win *)w;
					CHECK(win_skip_fading(ps, mw));
				}
			}
		}

		// Reset event mask in case something wrong happens
		xcb_change_window_attributes(
		    ps->c.c, ev->window, XCB_CW_EVENT_MASK,
		    (const uint32_t[]){determine_evmask(ps, ev->window, WIN_EVMODE_UNKNOWN)});

		if (!wid_has_prop(ps, ev->window, ps->atoms->aWM_STATE)) {
			log_debug("Window %#010x doesn't have WM_STATE property, it is "
			          "probably not a client window. But we will listen for "
			          "property change in case it gains one.",
			          ev->window);
			xcb_change_window_attributes(
			    ps->c.c, ev->window, XCB_CW_EVENT_MASK,
			    (const uint32_t[]){determine_evmask(ps, ev->window, WIN_EVMODE_UNKNOWN) |
			                       XCB_EVENT_MASK_PROPERTY_CHANGE});
		} else {
			auto w_real_top = find_managed_window_or_parent(ps, ev->parent);
			if (w_real_top && w_real_top->state != WSTATE_UNMAPPED &&
			    w_real_top->state != WSTATE_UNMAPPING) {
				log_debug("Mark window %#010x (%s) as having a stale "
				          "client",
				          w_real_top->base.id, w_real_top->name);
				win_set_flags(w_real_top, WIN_FLAGS_CLIENT_STALE);
				ps->pending_updates = true;
			} else {
				if (!w_real_top) {
					log_debug("parent %#010x not found", ev->parent);
				} else {
					// Window is not currently mapped, unmark its
					// client to trigger a client recheck when it is
					// mapped later.
					win_unmark_client(ps, w_real_top);
					log_debug("parent %#010x (%s) is in state %d",
					          w_real_top->base.id, w_real_top->name,
					          w_real_top->state);
				}
			}
		}
	}
}

static inline void ev_circulate_notify(session_t *ps, xcb_circulate_notify_event_t *ev) {
	auto w = find_win(ps, ev->window);

	if (!w) {
		return;
	}

	if (ev->place == PlaceOnTop) {
		restack_top(ps, w);
	} else {
		restack_bottom(ps, w);
	}
}

static inline void expose_root(session_t *ps, const rect_t *rects, int nrects) {
	region_t region;
	pixman_region32_init_rects(&region, rects, nrects);
	add_damage(ps, &region);
	pixman_region32_fini(&region);
}

static inline void ev_expose(session_t *ps, xcb_expose_event_t *ev) {
	if (ev->window == ps->c.screen_info->root ||
	    (ps->overlay && ev->window == ps->overlay)) {
		int more = ev->count + 1;
		if (ps->n_expose == ps->size_expose) {
			if (ps->expose_rects) {
				ps->expose_rects =
				    crealloc(ps->expose_rects, ps->size_expose + more);
				ps->size_expose += more;
			} else {
				ps->expose_rects = ccalloc(more, rect_t);
				ps->size_expose = more;
			}
		}

		ps->expose_rects[ps->n_expose].x1 = ev->x;
		ps->expose_rects[ps->n_expose].y1 = ev->y;
		ps->expose_rects[ps->n_expose].x2 = ev->x + ev->width;
		ps->expose_rects[ps->n_expose].y2 = ev->y + ev->height;
		ps->n_expose++;

		if (ev->count == 0) {
			expose_root(ps, ps->expose_rects, ps->n_expose);
			ps->n_expose = 0;
		}
	}
}

static inline void ev_property_notify(session_t *ps, xcb_property_notify_event_t *ev) {
	if (unlikely(log_get_level_tls() <= LOG_LEVEL_TRACE)) {
		// Print out changed atom
		xcb_get_atom_name_reply_t *reply = xcb_get_atom_name_reply(
		    ps->c.c, xcb_get_atom_name(ps->c.c, ev->atom), NULL);
		const char *name = "?";
		int name_len = 1;
		if (reply) {
			name = xcb_get_atom_name_name(reply);
			name_len = xcb_get_atom_name_name_length(reply);
		}

		log_debug("{ atom = %.*s }", name_len, name);
		free(reply);
	}

<<<<<<< HEAD
	if (ps->root == ev->window) {

		if (ev->atom == ps->atoms->a_NET_CURRENT_DESKTOP) {
			auto prop = x_get_prop(ps->c, ps->root, ps->atoms->a_NET_CURRENT_DESKTOP,
							1L, XCB_ATOM_CARDINAL, 32);

			if (prop.nitems) {
				if (ps->cur_desktop != *prop.c32) {
					win_stack_foreach_managed_safe(w, &ps->window_stack) {
						if (w->a.override_redirect) {
							continue;
						}
						if (w->cur_desktop & *prop.c32) {
							w->dwm_mask = ANIM_NEXT_TAG;
						} else if (w->cur_desktop & ps->cur_desktop) {
							w->dwm_mask = ANIM_PREV_TAG;
						}
					}
					ps->cur_desktop = *prop.c32;
				}
			}
		}

=======
	if (ps->c.screen_info->root == ev->window) {
>>>>>>> 5d6957d3
		if (ps->o.use_ewmh_active_win && ps->atoms->a_NET_ACTIVE_WINDOW == ev->atom) {
			// to update focus
			ps->pending_updates = true;
		} else {
			// Destroy the root "image" if the wallpaper probably changed
			if (x_is_root_back_pixmap_atom(ps->atoms, ev->atom)) {
				root_damaged(ps);
			}
		}

		// Unconcerned about any other proprties on root window
		return;
	}

	ps->pending_updates = true;
	// If WM_STATE changes
	if (ev->atom == ps->atoms->aWM_STATE) {
		// Check whether it could be a client window
		if (!find_toplevel(ps, ev->window)) {
			// Reset event mask anyway
			xcb_change_window_attributes(ps->c.c, ev->window, XCB_CW_EVENT_MASK,
			                             (const uint32_t[]){determine_evmask(
			                                 ps, ev->window, WIN_EVMODE_UNKNOWN)});

			auto w_top = find_managed_window_or_parent(ps, ev->window);
			// ev->window might have not been managed yet, in that case w_top
			// would be NULL.
			if (w_top) {
				win_set_flags(w_top, WIN_FLAGS_CLIENT_STALE);
			}
		}
		return;
	}

	// If _NET_WM_WINDOW_TYPE changes... God knows why this would happen, but
	// there are always some stupid applications. (#144)
	if (ev->atom == ps->atoms->a_NET_WM_WINDOW_TYPE) {
		struct managed_win *w = NULL;
		if ((w = find_toplevel(ps, ev->window))) {
			win_set_property_stale(w, ev->atom);
		}
	}

	if (ev->atom == ps->atoms->a_NET_WM_BYPASS_COMPOSITOR) {
		// Unnecessay until we remove the queue_redraw in ev_handle
		queue_redraw(ps);
	}

	// If _NET_WM_WINDOW_OPACITY changes
	if (ev->atom == ps->atoms->a_NET_WM_WINDOW_OPACITY) {
		auto w = find_managed_win(ps, ev->window) ?: find_toplevel(ps, ev->window);
		if (w) {
			win_set_property_stale(w, ev->atom);
		}
	}

	// If frame extents property changes
	if (ev->atom == ps->atoms->a_NET_FRAME_EXTENTS) {
		auto w = find_toplevel(ps, ev->window);
		if (w) {
			win_set_property_stale(w, ev->atom);
		}
	}

	// If name changes
	if (ps->atoms->aWM_NAME == ev->atom || ps->atoms->a_NET_WM_NAME == ev->atom) {
		auto w = find_toplevel(ps, ev->window);
		if (w) {
			win_set_property_stale(w, ev->atom);
		}
	}

	// If class changes
	if (ps->atoms->aWM_CLASS == ev->atom) {
		auto w = find_toplevel(ps, ev->window);
		if (w) {
			win_set_property_stale(w, ev->atom);
		}
	}

	// If role changes
	if (ps->atoms->aWM_WINDOW_ROLE == ev->atom) {
		auto w = find_toplevel(ps, ev->window);
		if (w) {
			win_set_property_stale(w, ev->atom);
		}
	}

	// If _COMPTON_SHADOW changes
	if (ps->atoms->a_COMPTON_SHADOW == ev->atom) {
		auto w = find_managed_win(ps, ev->window);
		if (w) {
			win_set_property_stale(w, ev->atom);
		}
	}

	// If a leader property changes
	if ((ps->o.detect_transient && ps->atoms->aWM_TRANSIENT_FOR == ev->atom) ||
	    (ps->o.detect_client_leader && ps->atoms->aWM_CLIENT_LEADER == ev->atom)) {
		auto w = find_toplevel(ps, ev->window);
		if (w) {
			win_set_property_stale(w, ev->atom);
		}
	}

	// Check for other atoms we are tracking
	for (latom_t *platom = ps->track_atom_lst; platom; platom = platom->next) {
		if (platom->atom == ev->atom) {
			auto w = find_managed_win(ps, ev->window);
			if (!w) {
				w = find_toplevel(ps, ev->window);
			}
			if (w) {
				// Set FACTOR_CHANGED so rules based on properties will be
				// re-evaluated.
				// Don't need to set property stale here, since that only
				// concerns properties we explicitly check.
				win_set_flags(w, WIN_FLAGS_FACTOR_CHANGED);
			}
			break;
		}
	}
}

static inline void repair_win(session_t *ps, struct managed_win *w) {
	// Only mapped window can receive damages
	assert(win_is_mapped_in_x(w));

	region_t parts;
	pixman_region32_init(&parts);

	if (!w->ever_damaged) {
		win_extents(w, &parts);
		if (!ps->o.show_all_xerrors) {
			set_ignore_cookie(&ps->c, xcb_damage_subtract(ps->c.c, w->damage,
			                                              XCB_NONE, XCB_NONE));
		}
	} else {
		if (!ps->o.show_all_xerrors) {
			set_ignore_cookie(&ps->c, xcb_damage_subtract(ps->c.c, w->damage, XCB_NONE,
			                                              ps->damaged_region));
		}
		x_fetch_region(&ps->c, ps->damaged_region, &parts);
		pixman_region32_translate(&parts, w->g.x + w->g.border_width,
		                          w->g.y + w->g.border_width);
	}

	log_trace("Mark window %#010x (%s) as having received damage", w->base.id, w->name);
	w->ever_damaged = true;
	w->pixmap_damaged = true;

	// Why care about damage when screen is unredirected?
	// We will force full-screen repaint on redirection.
	if (!ps->redirected) {
		pixman_region32_fini(&parts);
		return;
	}

	// Remove the part in the damage area that could be ignored
	if (w->reg_ignore && win_is_region_ignore_valid(ps, w)) {
		pixman_region32_subtract(&parts, &parts, w->reg_ignore);
	}

	add_damage(ps, &parts);
	pixman_region32_fini(&parts);
}

static inline void ev_damage_notify(session_t *ps, xcb_damage_notify_event_t *de) {
	/*
	if (ps->root == de->drawable) {
	  root_damaged();
	  return;
	} */

	auto w = find_managed_win(ps, de->drawable);

	if (!w) {
		return;
	}

	repair_win(ps, w);
}

static inline void ev_shape_notify(session_t *ps, xcb_shape_notify_event_t *ev) {
	auto w = find_managed_win(ps, ev->affected_window);
	if (!w || w->a.map_state == XCB_MAP_STATE_UNMAPPED) {
		return;
	}

	/*
	 * Empty bounding_shape may indicated an
	 * unmapped/destroyed window, in which case
	 * seemingly BadRegion errors would be triggered
	 * if we attempt to rebuild border_size
	 */
	// Mark the old bounding shape as damaged
	if (!win_check_flags_any(w, WIN_FLAGS_SIZE_STALE | WIN_FLAGS_POSITION_STALE)) {
		region_t tmp = win_get_bounding_shape_global_by_val(w);
		add_damage(ps, &tmp);
		pixman_region32_fini(&tmp);
	}
	w->reg_ignore_valid = false;

	win_set_flags(w, WIN_FLAGS_SIZE_STALE);
	ps->pending_updates = true;
}

static inline void
ev_selection_clear(session_t *ps, xcb_selection_clear_event_t attr_unused *ev) {
	// The only selection we own is the _NET_WM_CM_Sn selection.
	// If we lose that one, we should exit.
	log_fatal("Another composite manager started and took the _NET_WM_CM_Sn "
	          "selection.");
	quit(ps);
}

void ev_handle(session_t *ps, xcb_generic_event_t *ev) {
	if (XCB_EVENT_RESPONSE_TYPE(ev) != KeymapNotify) {
		x_discard_pending(&ps->c, ev->full_sequence);
	}

	xcb_window_t wid = ev_window(ps, ev);
	if (ev->response_type != ps->damage_event + XCB_DAMAGE_NOTIFY) {
		log_debug("event %10.10s serial %#010x window %#010x \"%s\"",
		          ev_name(ps, ev), ev->full_sequence, wid, ev_window_name(ps, wid));
	} else {
		log_trace("event %10.10s serial %#010x window %#010x \"%s\"",
		          ev_name(ps, ev), ev->full_sequence, wid, ev_window_name(ps, wid));
	}

	// Check if a custom XEvent constructor was registered in xlib for this event
	// type, and call it discarding the constructed XEvent if any. XESetWireToEvent
	// might be used by libraries to intercept messages from the X server e.g. the
	// OpenGL lib waiting for DRI2 events.

	// XXX This exists to workaround compton issue #33, #34, #47
	// For even more details, see:
	// https://bugs.freedesktop.org/show_bug.cgi?id=35945
	// https://lists.freedesktop.org/archives/xcb/2011-November/007337.html
	auto response_type = XCB_EVENT_RESPONSE_TYPE(ev);
	auto proc = XESetWireToEvent(ps->c.dpy, response_type, 0);
	if (proc) {
		XESetWireToEvent(ps->c.dpy, response_type, proc);
		XEvent dummy;

		// Stop Xlib from complaining about lost sequence numbers.
		// proc might also just be Xlib internal event processing functions, and
		// because they probably won't see all X replies, they will complain about
		// missing sequence numbers.
		//
		// We only need the low 16 bits
		uint16_t seq = ev->sequence;
		ev->sequence = (uint16_t)(LastKnownRequestProcessed(ps->c.dpy) & 0xffff);
		proc(ps->c.dpy, &dummy, (xEvent *)ev);
		// Restore the sequence number
		ev->sequence = seq;
	}

	// XXX redraw needs to be more fine grained
	queue_redraw(ps);

	// the events sent from SendEvent will be ignored
	switch (ev->response_type) {
	case FocusIn: ev_focus_in(ps, (xcb_focus_in_event_t *)ev); break;
	case FocusOut: ev_focus_out(ps, (xcb_focus_out_event_t *)ev); break;
	case CreateNotify: ev_create_notify(ps, (xcb_create_notify_event_t *)ev); break;
	case ConfigureNotify:
		ev_configure_notify(ps, (xcb_configure_notify_event_t *)ev);
		break;
	case DestroyNotify:
		ev_destroy_notify(ps, (xcb_destroy_notify_event_t *)ev);
		break;
	case MapNotify: ev_map_notify(ps, (xcb_map_notify_event_t *)ev); break;
	case UnmapNotify: ev_unmap_notify(ps, (xcb_unmap_notify_event_t *)ev); break;
	case ReparentNotify:
		ev_reparent_notify(ps, (xcb_reparent_notify_event_t *)ev);
		break;
	case CirculateNotify:
		ev_circulate_notify(ps, (xcb_circulate_notify_event_t *)ev);
		break;
	case Expose: ev_expose(ps, (xcb_expose_event_t *)ev); break;
	case PropertyNotify:
		ev_property_notify(ps, (xcb_property_notify_event_t *)ev);
		break;
	case SelectionClear:
		ev_selection_clear(ps, (xcb_selection_clear_event_t *)ev);
		break;
	case 0: x_handle_error(&ps->c, (xcb_generic_error_t *)ev); break;
	default:
		if (ps->shape_exists && ev->response_type == ps->shape_event) {
			ev_shape_notify(ps, (xcb_shape_notify_event_t *)ev);
			break;
		}
		if (ps->randr_exists &&
		    ev->response_type == (ps->randr_event + XCB_RANDR_SCREEN_CHANGE_NOTIFY)) {
			set_root_flags(ps, ROOT_FLAGS_SCREEN_CHANGE);
			break;
		}
		if (ps->damage_event + XCB_DAMAGE_NOTIFY == ev->response_type) {
			ev_damage_notify(ps, (xcb_damage_notify_event_t *)ev);
			break;
		}
	}
}<|MERGE_RESOLUTION|>--- conflicted
+++ resolved
@@ -454,12 +454,12 @@
 		free(reply);
 	}
 
-<<<<<<< HEAD
-	if (ps->root == ev->window) {
+	if (ps->c.screen_info->root == ev->window) {
 
 		if (ev->atom == ps->atoms->a_NET_CURRENT_DESKTOP) {
-			auto prop = x_get_prop(ps->c, ps->root, ps->atoms->a_NET_CURRENT_DESKTOP,
-							1L, XCB_ATOM_CARDINAL, 32);
+			auto prop = x_get_prop(&ps->c, ps->c.screen_info->root,
+			                       ps->atoms->a_NET_CURRENT_DESKTOP, 1L,
+			                       XCB_ATOM_CARDINAL, 32);
 
 			if (prop.nitems) {
 				if (ps->cur_desktop != *prop.c32) {
@@ -478,9 +478,6 @@
 			}
 		}
 
-=======
-	if (ps->c.screen_info->root == ev->window) {
->>>>>>> 5d6957d3
 		if (ps->o.use_ewmh_active_win && ps->atoms->a_NET_ACTIVE_WINDOW == ev->atom) {
 			// to update focus
 			ps->pending_updates = true;
