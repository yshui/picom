// SPDX-License-Identifier: MPL-2.0
// Copyright (c) 2018 Yuxuan Shui <yshuiv7@gmail.com>
#pragma once
#include <assert.h>
#include <ctype.h>
#include <limits.h>
#include <math.h>
#include <stdbool.h>
#include <stddef.h>
#include <stdio.h>
#include <stdlib.h>
#include <string.h>
#include <unistd.h>

#include <test.h>

#include <time.h>

#include "compiler.h"
#include "types.h"

#define ARR_SIZE(arr) (sizeof(arr) / sizeof(arr[0]))

#ifdef __FAST_MATH__
#warning Use of -ffast-math can cause rendering error or artifacts, \
  therefore it is not recommended.
#endif

#ifdef __clang__
__attribute__((optnone))
#else
__attribute__((optimize("-fno-fast-math")))
#endif
static inline bool
safe_isnan(double a) {
	return __builtin_isnan(a);
}

/// Same as assert(false), but make sure we abort _even in release builds_.
/// Silence compiler warning caused by release builds making some code paths reachable.
#define BUG()                                                                            \
	do {                                                                             \
		assert(false);                                                           \
		abort();                                                                 \
	} while (0)
#define CHECK_EXPR(...) ((void)0)
/// Same as assert, but evaluates the expression even in release builds
#define CHECK(expr)                                                                      \
	do {                                                                             \
		auto _ = (expr);                                                         \
		/* make sure the original expression appears in the assertion message */ \
		assert((CHECK_EXPR(expr), _));                                           \
		(void)_;                                                                 \
	} while (0)

/// Asserts that var is within [lower, upper]. Silence compiler warning about expressions
/// being always true or false.
#define ASSERT_IN_RANGE(var, lower, upper)                                               \
	do {                                                                             \
		auto __tmp attr_unused = (var);                                          \
		_Pragma("GCC diagnostic push");                                          \
		_Pragma("GCC diagnostic ignored \"-Wtype-limits\"");                     \
		assert(__tmp >= lower);                                                  \
		assert(__tmp <= upper);                                                  \
		_Pragma("GCC diagnostic pop");                                           \
	} while (0)

/// Asserts that var >= lower. Silence compiler warning about expressions
/// being always true or false.
#define ASSERT_GEQ(var, lower)                                                           \
	do {                                                                             \
		auto __tmp attr_unused = (var);                                          \
		_Pragma("GCC diagnostic push");                                          \
		_Pragma("GCC diagnostic ignored \"-Wtype-limits\"");                     \
		assert(__tmp >= lower);                                                  \
		_Pragma("GCC diagnostic pop");                                           \
	} while (0)

// Some macros for checked cast
// Note these macros are not complete, as in, they won't work for every integer types. But
// they are good enough for our use cases.

#define to_int_checked(val)                                                              \
	({                                                                               \
		int64_t tmp = (val);                                                     \
		ASSERT_IN_RANGE(tmp, INT_MIN, INT_MAX);                                  \
		(int)tmp;                                                                \
	})

#define to_char_checked(val)                                                             \
	({                                                                               \
		int64_t tmp = (val);                                                     \
		ASSERT_IN_RANGE(tmp, CHAR_MIN, CHAR_MAX);                                \
		(char)tmp;                                                               \
	})

#define to_u16_checked(val)                                                              \
	({                                                                               \
		auto tmp = (val);                                                        \
		ASSERT_IN_RANGE(tmp, 0, UINT16_MAX);                                     \
		(uint16_t) tmp;                                                          \
	})

#define to_i16_checked(val)                                                              \
	({                                                                               \
		int64_t tmp = (val);                                                     \
		ASSERT_IN_RANGE(tmp, INT16_MIN, INT16_MAX);                              \
		(int16_t) tmp;                                                           \
	})

#define to_u32_checked(val)                                                              \
	({                                                                               \
		auto tmp = (val);                                                        \
		int64_t max attr_unused = UINT32_MAX; /* silence clang tautological      \
		                                         comparison warning*/            \
		ASSERT_IN_RANGE(tmp, 0, max);                                            \
		(uint32_t) tmp;                                                          \
	})
/**
 * Normalize an int value to a specific range.
 *
 * @param i int value to normalize
 * @param min minimal value
 * @param max maximum value
 * @return normalized value
 */
static inline int attr_const normalize_i_range(int i, int min, int max) {
	if (i > max)
		return max;
	if (i < min)
		return min;
	return i;
}

#define min2(a, b) ((a) > (b) ? (b) : (a))
#define max2(a, b) ((a) > (b) ? (a) : (b))
#define min3(a, b, c) min2(a, min2(b, c))

/// clamp `val` into interval [min, max]
#define clamp(val, min, max) max2(min2(val, max), min)

/**
 * Normalize a double value to a specific range.
 *
 * @param d double value to normalize
 * @param min minimal value
 * @param max maximum value
 * @return normalized value
 */
static inline double attr_const normalize_d_range(double d, double min, double max) {
	if (d > max)
		return max;
	if (d < min)
		return min;
	return d;
}

/**
 * Normalize a double value to 0.\ 0 - 1.\ 0.
 *
 * @param d double value to normalize
 * @return normalized value
 */
static inline double attr_const normalize_d(double d) {
	return normalize_d_range(d, 0.0, 1.0);
}

/**
 * Convert a hex RGB string to RGB
 */
static inline struct color hex_to_rgb(const char *hex) {
	struct color rgb;
	// Ignore the # in front of the string
	const char *sane_hex = hex + 1;
	int hex_color = (int)strtol(sane_hex, NULL, 16);
	rgb.red = (float)(hex_color >> 16) / 256;
	rgb.green = (float)((hex_color & 0x00ff00) >> 8) / 256;
	rgb.blue = (float)(hex_color & 0x0000ff) / 256;

	return rgb;
}

attr_noret void
report_allocation_failure(const char *func, const char *file, unsigned int line);

/**
 * @brief Quit if the passed-in pointer is empty.
 */
static inline void *
allocchk_(const char *func_name, const char *file, unsigned int line, void *ptr) {
	if (unlikely(!ptr)) {
		report_allocation_failure(func_name, file, line);
	}
	return ptr;
}

/// @brief Wrapper of allocchk_().
#define allocchk(ptr) allocchk_(__func__, __FILE__, __LINE__, ptr)

/// @brief Wrapper of malloc().
#define cmalloc(type) ((type *)allocchk(malloc(sizeof(type))))

/// @brief Wrapper of malloc() that takes a size
#define cvalloc(size) allocchk(malloc(size))

/// @brief Wrapper of calloc().
#define ccalloc(nmemb, type)                                                             \
	({                                                                               \
		auto tmp = (nmemb);                                                      \
		ASSERT_GEQ(tmp, 0);                                                      \
		((type *)allocchk(calloc((size_t)tmp, sizeof(type))));                   \
	})

/// @brief Wrapper of ealloc().
#define crealloc(ptr, nmemb)                                                               \
	({                                                                                 \
		auto tmp = (nmemb);                                                        \
		ASSERT_GEQ(tmp, 0);                                                        \
		((__typeof__(ptr))allocchk(realloc((ptr), (size_t)tmp * sizeof(*(ptr))))); \
	})

/// RC_TYPE generates a reference counted type from `type`
///
/// parameters:
///   name = the generated type will be called `name`_t.
///   ctor = the constructor of `type`, will be called when
///          a value of `type` is created. should take one
///          argument of `type *`.
///   dtor = the destructor. will be called when all reference
///          is gone. has same signature as ctor
///   Q    = function qualifier. this is the qualifier that
///          will be put before generated functions
//
/// functions generated:
///   `name`_new:   create a new reference counted object of `type`
///   `name`_ref:   increment the reference counter, return a
///                 reference to the object
///   `name`_unref: decrement the reference counter. take a `type **`
///                 because it needs to nullify the reference.
#define RC_TYPE(type, name, ctor, dtor, Q)                                               \
	typedef struct {                                                                 \
		type inner;                                                              \
		int ref_count;                                                           \
	} name##_internal_t;                                                             \
	typedef type name##_t;                                                           \
	Q type *name##_new(void) {                                                       \
		name##_internal_t *ret = cmalloc(name##_internal_t);                     \
		ctor((type *)ret);                                                       \
		ret->ref_count = 1;                                                      \
		return (type *)ret;                                                      \
	}                                                                                \
	Q type *name##_ref(type *a) {                                                    \
		__auto_type b = (name##_internal_t *)a;                                  \
		b->ref_count++;                                                          \
		return a;                                                                \
	}                                                                                \
	Q void name##_unref(type **a) {                                                  \
		__auto_type b = (name##_internal_t *)*a;                                 \
		if (!b)                                                                  \
			return;                                                          \
		b->ref_count--;                                                          \
		if (!b->ref_count) {                                                     \
			dtor((type *)b);                                                 \
			free(b);                                                         \
		}                                                                        \
		*a = NULL;                                                               \
	}

/// Generate prototypes for functions generated by RC_TYPE
#define RC_TYPE_PROTO(type, name)                                                        \
	typedef type name##_t;                                                           \
	type *name##_new(void);                                                          \
	void name##_ref(type *a);                                                        \
	void name##_unref(type **a);

///
/// Calculates next closest power of two of 32bit integer n
/// ref: https://graphics.stanford.edu/~seander/bithacks.html#RoundUpPowerOf2
///
int next_power_of_two(int n);

<<<<<<< HEAD
=======
// Some versions of the Android libc do not have timespec_get(), use
// clock_gettime() instead.
#ifdef __ANDROID__

#ifndef TIME_UTC
#define TIME_UTC 1
#endif

static inline int timespec_get(struct timespec *ts, int base) {
	assert(base == TIME_UTC);
	return clock_gettime(CLOCK_REALTIME, ts);
}
#endif

>>>>>>> 3b9af145
// vim: set noet sw=8 ts=8 :<|MERGE_RESOLUTION|>--- conflicted
+++ resolved
@@ -273,14 +273,13 @@
 	void name##_ref(type *a);                                                        \
 	void name##_unref(type **a);
 
+
 ///
 /// Calculates next closest power of two of 32bit integer n
 /// ref: https://graphics.stanford.edu/~seander/bithacks.html#RoundUpPowerOf2
 ///
 int next_power_of_two(int n);
 
-<<<<<<< HEAD
-=======
 // Some versions of the Android libc do not have timespec_get(), use
 // clock_gettime() instead.
 #ifdef __ANDROID__
@@ -295,5 +294,4 @@
 }
 #endif
 
->>>>>>> 3b9af145
 // vim: set noet sw=8 ts=8 :