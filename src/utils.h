--- conflicted
+++ resolved
@@ -273,8 +273,6 @@
 	void name##_ref(type *a);                                                        \
 	void name##_unref(type **a);
 
-<<<<<<< HEAD
-=======
 static inline void free_charpp(char **str) {
 	if (str) {
 		free(*str);
@@ -285,15 +283,12 @@
 /// An allocated char* that is automatically freed when it goes out of scope.
 #define scoped_charp char *cleanup(free_charpp)
 
->>>>>>> d59ec6a3
 ///
 /// Calculates next closest power of two of 32bit integer n
 /// ref: https://graphics.stanford.edu/~seander/bithacks.html#RoundUpPowerOf2
 ///
 int next_power_of_two(int n);
 
-<<<<<<< HEAD
-=======
 // Some versions of the Android libc do not have timespec_get(), use
 // clock_gettime() instead.
 #ifdef __ANDROID__
@@ -308,5 +303,4 @@
 }
 #endif
 
->>>>>>> d59ec6a3
 // vim: set noet sw=8 ts=8 :