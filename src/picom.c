--- conflicted
+++ resolved
@@ -2294,7 +2294,6 @@
 		goto err;
 	}
 
-<<<<<<< HEAD
 	// Initiate current workspace num so we correctly animate if picom
 	// started/restarted on different desktop number than 0
 	auto prop = x_get_prop(&ps->c, ps->c.screen_info->root,
@@ -2307,8 +2306,6 @@
 
 	rebuild_screen_reg(ps);
 
-=======
->>>>>>> 65452048
 	bool compositor_running = false;
 	if (session_redirection_mode(ps) == XCB_COMPOSITE_REDIRECT_MANUAL) {
 		// We are running in the manual redirection mode, meaning we are running
