--- conflicted
+++ resolved
@@ -1976,13 +1976,9 @@
 	// TODO(yshui) Investigate how big the X critical section needs to be. There are
 	// suggestions that rendering should be in the critical section as well.
 
-<<<<<<< HEAD
-	ps->redraw_needed = false;
-=======
 	// Queue redraw if animation is running. This should be picked up by next present
 	// event.
-	ps->redraw_needed = animation;
->>>>>>> 5d6957d3
+	ps->redraw_needed = animation_running;
 }
 
 static void draw_callback(EV_P_ ev_timer *w, int revents) {
@@ -1991,16 +1987,10 @@
 	draw_callback_impl(EV_A_ ps, revents);
 	ev_timer_stop(EV_A_ w);
 
-<<<<<<< HEAD
-	// Don't do painting non-stop unless we are in benchmark mode
-	if (!ps->o.benchmark) {
-		ev_idle_stop(EV_A_ & ps->draw_idle);
-=======
 	// Immediately start next frame if we are in benchmark mode.
 	if (ps->o.benchmark) {
 		ev_timer_set(w, 0, 0);
 		ev_timer_start(EV_A_ w);
->>>>>>> 5d6957d3
 	}
 }
 
@@ -2119,12 +2109,8 @@
 	    .redirected = false,
 	    .alpha_picts = NULL,
 	    .fade_time = 0L,
-<<<<<<< HEAD
+
 	    .animation_time = 0L,
-	    .pending_reply_head = NULL,
-	    .pending_reply_tail = NULL,
-=======
->>>>>>> 5d6957d3
 	    .quit = false,
 
 	    .expose_rects = NULL,
@@ -2139,12 +2125,8 @@
 	    .cshadow_picture = XCB_NONE,
 	    .white_picture = XCB_NONE,
 	    .shadow_context = NULL,
-
-<<<<<<< HEAD
 	    .cur_desktop = 0,
-=======
 	    .last_msc = 0,
->>>>>>> 5d6957d3
 
 #ifdef CONFIG_VSYNC_DRM
 	    .drm_fd = -1,
