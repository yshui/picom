// SPDX-License-Identifier: MIT
// Copyright (c) 2011-2013, Christopher Jeffrey
// Copyright (c) 2013 Richard Grenville <pyxlcy@gmail.com>
// Copyright (c) 2018 Yuxuan Shui <yshuiv7@gmail.com>

#include <X11/Xlib.h>
#include <X11/Xutil.h>
#include <inttypes.h>
#include <math.h>
#include <stdbool.h>
#include <stdlib.h>
#include <string.h>
#include <xcb/composite.h>
#include <xcb/damage.h>
#include <xcb/render.h>
#include <xcb/xcb.h>
#include <xcb/xcb_renderutil.h>

#include <picom/types.h>

#include "atom.h"
#include "c2.h"
#include "common.h"
#include "compiler.h"
#include "config.h"
#include "dbus.h"
#include "log.h"
#include "picom.h"
#include "region.h"
#include "render.h"
#include "utils/misc.h"
#include "x.h"

#include "defs.h"
#include "wm.h"

#include "win.h"

#define OPAQUE (0xffffffff)
static const int WIN_GET_LEADER_MAX_RECURSION = 20;
static const int ROUNDED_PIXELS = 1;
static const double ROUNDED_PERCENT = 0.05;

// TODO(yshui)
//
// Right now, how window properties/states/information (let's just call them states)
// are calculated is a huge mess.
//
// We can divide a window's states (i.e. fields in struct managed_win) in to two groups:
// one is "raw" window states, those come directly from the X server; the other is
// computed window states, which is calculated based on the raw properties, and user
// configurations like rules etc.
//
// Right now what we do is when some raw states are updated, we set some flags to
// recalculate relevant computed states. This is really hard to get right, because it's
// tedious to figure out the influence a raw window state has. And it is also imprecise,
// just look at our `win_on_factor_changed` - it is so difficult to get the recalculation
// right, so we basically use "factor change" as a catch-all, basically any changes to raw
// states will cause it to be called. And we recalculate everything there, kind of
// destroying the whole point.
//
// A better way is doing this the other way around, we shouldn't need to do anything when
// updating a raw state. Instead, the computed states should declare which raw states they
// depend on, so we can go through the computed states, only recalculate the ones whose
// dependencies have changed. The c2 rules are kind of already calculated this way, we
// should unify the rest of the computed states. This would simplify the code as well.

/**
 * Reread opacity property of a window.
 */
static void win_update_opacity_prop(struct x_connection *c, struct atom *atoms,
                                    struct win *w, bool detect_client_opacity);
static void
win_update_prop_shadow_raw(struct x_connection *c, struct atom *atoms, struct win *w);
static bool win_update_prop_shadow(struct x_connection *c, struct atom *atoms, struct win *w);
/**
 * Update leader of a window.
 */
static xcb_window_t
win_get_leader_property(struct x_connection *c, struct atom *atoms, xcb_window_t wid,
                        bool detect_transient, bool detect_client_leader);

/// Generate a "no corners" region function, from a function that returns the
/// region via a region_t pointer argument. Corners of the window will be removed from
/// the returned region.
/// Function signature has to be (win *, region_t *)
#define gen_without_corners(fun)                                                         \
	void fun##_without_corners(const struct win *w, region_t *res) {                 \
		fun(w, res);                                                             \
		win_region_remove_corners_local(w, res);                                 \
	}

/// Generate a "return by value" function, from a function that returns the
/// region via a region_t pointer argument.
/// Function signature has to be (win *)
#define gen_by_val(fun)                                                                  \
	region_t fun##_by_val(const struct win *w) {                                     \
		region_t ret;                                                            \
		pixman_region32_init(&ret);                                              \
		fun(w, &ret);                                                            \
		return ret;                                                              \
	}

static struct wm_ref *win_get_leader_raw(session_t *ps, struct win *w, int recursions);

/**
 * Get the leader of a window.
 *
 * This function updates w->cache_leader if necessary.
 */
static inline struct wm_ref *win_get_leader(session_t *ps, struct win *w) {
	return win_get_leader_raw(ps, w, 0);
}

/**
 * Update focused state of a window.
 */
static void win_update_focused(session_t *ps, struct win *w) {
	if (w->focused_force != UNSET) {
		w->focused = w->focused_force;
	} else {
		bool is_wmwin = win_is_wmwin(w);
		w->focused = win_is_focused_raw(w);

		// Use wintype_focus, and treat WM windows and override-redirected
		// windows specially
		if (ps->o.wintype_option[w->window_type].focus ||
		    (ps->o.mark_wmwin_focused && is_wmwin) ||
		    (ps->o.mark_ovredir_focused &&
		     wm_ref_client_of(w->tree_ref) == NULL && !is_wmwin) ||
		    (w->a.map_state == XCB_MAP_STATE_VIEWABLE &&
		     c2_match(ps->c2_state, w, ps->o.focus_blacklist, NULL))) {
			w->focused = true;
		}

		// If window grouping detection is enabled, mark the window active if
		// its group is
		auto active_leader = wm_active_leader(ps->wm);
		if (ps->o.track_leader && active_leader &&
		    win_get_leader(ps, w) == active_leader) {
			w->focused = true;
		}
	}
}

struct group_callback_data {
	struct session *ps;
	xcb_window_t leader;
};

/**
 * Run win_on_factor_change() on all windows with the same leader window.
 *
 * @param leader leader window ID
 */
static inline void group_on_factor_change(session_t *ps, struct wm_ref *leader) {
	if (!leader) {
		return;
	}

	wm_stack_foreach(ps->wm, cursor) {
		if (wm_ref_is_zombie(cursor)) {
			continue;
		}
		auto w = wm_ref_deref(cursor);
		if (w == NULL) {
			continue;
		}
		if (leader == win_get_leader(ps, w)) {
			win_on_factor_change(ps, w);
		}
	}
}

/**
 * Return whether a window group is really focused.
 *
 * @param leader leader window ID
 * @return true if the window group is focused, false otherwise
 */
static inline bool group_is_focused(session_t *ps, struct wm_ref *leader) {
	if (!leader) {
		return false;
	}

	wm_stack_foreach(ps->wm, cursor) {
		if (wm_ref_is_zombie(cursor)) {
			continue;
		}
		auto w = wm_ref_deref(cursor);
		if (w == NULL) {
			continue;
		}
		if (leader == win_get_leader(ps, w) && win_is_focused_raw(w)) {
			return true;
		}
	}
	return false;
}

/**
 * Set leader of a window.
 */
static inline void win_set_leader(session_t *ps, struct win *w, xcb_window_t nleader) {
	auto cache_leader_old = win_get_leader(ps, w);

	w->leader = nleader;

	// Forcefully do this to deal with the case when a child window
	// gets mapped before parent, or when the window is a waypoint
	wm_stack_foreach(ps->wm, cursor) {
		if (wm_ref_is_zombie(cursor)) {
			continue;
		}
		auto i = wm_ref_deref(cursor);
		if (i != NULL) {
			i->cache_leader = XCB_NONE;
		}
	}

	// Update the old and new window group and active_leader if the
	// window could affect their state.
	auto cache_leader = win_get_leader(ps, w);
	if (win_is_focused_raw(w) && cache_leader_old != cache_leader) {
		wm_set_active_leader(ps->wm, cache_leader);

		group_on_factor_change(ps, cache_leader_old);
		group_on_factor_change(ps, cache_leader);
	}
}

/**
 * Get a rectangular region a window occupies, excluding shadow.
 */
static void win_get_region_local(const struct win *w, region_t *res) {
	assert(w->widthb >= 0 && w->heightb >= 0);
	pixman_region32_fini(res);
	pixman_region32_init_rect(res, 0, 0, (uint)w->widthb, (uint)w->heightb);
}

/**
 * Get a rectangular region a window occupies, excluding frame and shadow.
 */
void win_get_region_noframe_local(const struct win *w, region_t *res) {
	const margin_t extents = win_calc_frame_extents(w);

	int x = extents.left;
	int y = extents.top;
	int width = max2(w->widthb - (extents.left + extents.right), 0);
	int height = max2(w->heightb - (extents.top + extents.bottom), 0);

	pixman_region32_fini(res);
	if (width > 0 && height > 0) {
		pixman_region32_init_rect(res, x, y, (uint)width, (uint)height);
	} else {
		pixman_region32_init(res);
	}
}

gen_without_corners(win_get_region_noframe_local);

void win_get_region_frame_local(const struct win *w, region_t *res) {
	const margin_t extents = win_calc_frame_extents(w);
	auto outer_width = w->widthb;
	auto outer_height = w->heightb;

	pixman_region32_fini(res);
	pixman_region32_init_rects(
	    res,
	    (rect_t[]){
	        // top
	        {.x1 = 0, .y1 = 0, .x2 = outer_width, .y2 = extents.top},
	        // bottom
	        {.x1 = 0, .y1 = outer_height - extents.bottom, .x2 = outer_width, .y2 = outer_height},
	        // left
	        {.x1 = 0, .y1 = 0, .x2 = extents.left, .y2 = outer_height},
	        // right
	        {.x1 = outer_width - extents.right, .y1 = 0, .x2 = outer_width, .y2 = outer_height},
	    },
	    4);

	// limit the frame region to inside the window
	region_t reg_win;
	pixman_region32_init_rects(&reg_win, (rect_t[]){{0, 0, outer_width, outer_height}}, 1);
	pixman_region32_intersect(res, &reg_win, res);
	pixman_region32_fini(&reg_win);
}

gen_by_val(win_get_region_frame_local);

/**
 * Add a window to damaged area.
 *
 * @param ps current session
 * @param w struct _win element representing the window
 */
void add_damage_from_win(session_t *ps, const struct win *w) {
	// XXX there was a cached extents region, investigate
	//     if that's better

	// TODO(yshui) use the bounding shape when the window is shaped, otherwise the
	//             damage would be excessive
	region_t extents;
	pixman_region32_init(&extents);
	win_extents(w, &extents);
	add_damage(ps, &extents);
	pixman_region32_fini(&extents);
}

/// Release the images attached to this window
static inline void win_release_pixmap(backend_t *base, struct win *w) {
	log_debug("Releasing pixmap of window %#010x (%s)", win_id(w), w->name);
	if (w->win_image) {
		xcb_pixmap_t pixmap = XCB_NONE;
		pixmap = base->ops.release_image(base, w->win_image);
		w->win_image = NULL;
		if (pixmap != XCB_NONE) {
			xcb_free_pixmap(base->c->c, pixmap);
		}
	}
}
static inline void win_release_shadow(backend_t *base, struct win *w) {
	log_debug("Releasing shadow of window %#010x (%s)", win_id(w), w->name);
	if (w->shadow_image) {
		assert(w->shadow);
		xcb_pixmap_t pixmap = XCB_NONE;
		pixmap = base->ops.release_image(base, w->shadow_image);
		w->shadow_image = NULL;
		if (pixmap != XCB_NONE) {
			xcb_free_pixmap(base->c->c, pixmap);
		}
	}
}

static inline void win_release_mask(backend_t *base, struct win *w) {
	if (w->mask_image) {
		xcb_pixmap_t pixmap = XCB_NONE;
		pixmap = base->ops.release_image(base, w->mask_image);
		w->mask_image = NULL;
		if (pixmap != XCB_NONE) {
			xcb_free_pixmap(base->c->c, pixmap);
		}
	}
}

void win_release_images(struct backend_base *backend, struct win *w) {
	// We don't want to decide what we should do if the image we want to
	// release is stale (do we clear the stale flags or not?) But if we are
	// not releasing any images anyway, we don't care about the stale flags.
	assert(w->win_image == NULL || !win_check_flags_all(w, WIN_FLAGS_PIXMAP_STALE));

	win_release_pixmap(backend, w);
	win_release_shadow(backend, w);
	win_release_mask(backend, w);
}

/// Returns true if the `prop` property is stale, as well as clears the stale
/// flag.
static bool win_fetch_and_unset_property_stale(struct win *w, xcb_atom_t prop);
/// Returns true if any of the properties are stale, as well as clear all the
/// stale flags.
static void win_clear_all_properties_stale(struct win *w);

// TODO(yshui) make WIN_FLAGS_FACTOR_CHANGED more fine-grained, or find a better
// alternative
//             way to do all this.

/// Fetch new window properties from the X server, and run appropriate updates.
/// Might set WIN_FLAGS_FACTOR_CHANGED
static void win_update_properties(session_t *ps, struct win *w) {
	// we cannot receive property change when window has been destroyed
	assert(w->state != WSTATE_DESTROYED);

	if (win_fetch_and_unset_property_stale(w, ps->atoms->a_NET_WM_WINDOW_TYPE)) {
		if (win_update_wintype(&ps->c, ps->atoms, w)) {
			win_set_flags(w, WIN_FLAGS_FACTOR_CHANGED);
		}
	}

	if (win_fetch_and_unset_property_stale(w, ps->atoms->a_NET_WM_WINDOW_OPACITY)) {
		win_update_opacity_prop(&ps->c, ps->atoms, w, ps->o.detect_client_opacity);
	}

	if (win_fetch_and_unset_property_stale(w, ps->atoms->a_NET_FRAME_EXTENTS)) {
		auto client_win = win_client_id(w, /*fallback_to_self=*/false);
		win_update_frame_extents(&ps->c, ps->atoms, w, client_win, ps->o.frame_opacity);
		add_damage_from_win(ps, w);
	}

	if (win_fetch_and_unset_property_stale(w, ps->atoms->aWM_NAME) ||
	    win_fetch_and_unset_property_stale(w, ps->atoms->a_NET_WM_NAME)) {
		if (win_update_name(&ps->c, ps->atoms, w) == 1) {
			win_set_flags(w, WIN_FLAGS_FACTOR_CHANGED);
		}
	}

	if (win_fetch_and_unset_property_stale(w, ps->atoms->aWM_CLASS)) {
		if (win_update_class(&ps->c, ps->atoms, w)) {
			win_set_flags(w, WIN_FLAGS_FACTOR_CHANGED);
		}
	}

	if (win_fetch_and_unset_property_stale(w, ps->atoms->aWM_WINDOW_ROLE)) {
		if (win_update_role(&ps->c, ps->atoms, w) == 1) {
			win_set_flags(w, WIN_FLAGS_FACTOR_CHANGED);
		}
	}

	if (win_fetch_and_unset_property_stale(w, ps->atoms->a_COMPTON_SHADOW)) {
		if (win_update_prop_shadow(&ps->c, ps->atoms, w)) {
			win_set_flags(w, WIN_FLAGS_FACTOR_CHANGED);
		}
	}

	if (win_fetch_and_unset_property_stale(w, ps->atoms->a_NET_WM_STATE)) {
		if (win_update_prop_fullscreen(&ps->c, ps->atoms, w)) {
			win_set_flags(w, WIN_FLAGS_FACTOR_CHANGED);
		}
	}

	if (win_fetch_and_unset_property_stale(w, ps->atoms->aWM_CLIENT_LEADER) ||
	    win_fetch_and_unset_property_stale(w, ps->atoms->aWM_TRANSIENT_FOR) ||
	    win_fetch_and_unset_property_stale(w, XCB_ATOM_WM_HINTS)) {
		auto client_win = win_client_id(w, /*fallback_to_self=*/true);
		auto new_leader = win_get_leader_property(&ps->c, ps->atoms, client_win,
		                                          ps->o.detect_transient,
		                                          ps->o.detect_client_leader);
		if (w->leader != new_leader) {
			win_set_leader(ps, w, new_leader);
			win_set_flags(w, WIN_FLAGS_FACTOR_CHANGED);
		}
	}

	win_clear_all_properties_stale(w);
}

/// Handle non-image flags. This phase might set IMAGES_STALE flags
void win_process_update_flags(session_t *ps, struct win *w) {
	log_trace("Processing flags for window %#010x (%s), was rendered: %d, flags: "
	          "%#" PRIx64,
	          win_id(w), w->name, w->to_paint, w->flags);

	if (win_check_flags_all(w, WIN_FLAGS_MAPPED)) {
		win_map_start(w);
		win_clear_flags(w, WIN_FLAGS_MAPPED);
	}

	if (w->state != WSTATE_MAPPED) {
		// Window is not mapped, so we ignore all its changes until it's mapped
		// again.
		return;
	}

	bool damaged = false;
	if (win_check_flags_all(w, WIN_FLAGS_CLIENT_STALE)) {
		win_on_client_update(ps, w);
		win_clear_flags(w, WIN_FLAGS_CLIENT_STALE);
	}

	if (win_check_flags_any(w, WIN_FLAGS_SIZE_STALE | WIN_FLAGS_POSITION_STALE)) {
		// For damage calculation purposes, we don't care if the window
		// is mapped in X server, we only care if we rendered it last
		// frame.
		//
		// We do not process window flags for unmapped windows even when
		// it was rendered, so an window fading out won't move even if the
		// underlying unmapped window is moved. When the window is
		// mapped again when it's still fading out, it should have the
		// same effect as a mapped window being moved, meaning we have
		// to add both the previous and the new window extents to
		// damage.
		//
		// All that is basically me saying what really matters is if the
		// window was rendered last frame, not if it's mapped in X server.
		if (w->to_paint) {
			// Mark the old extents of this window as damaged. The new
			// extents will be marked damaged below, after the window
			// extents are updated.
			add_damage_from_win(ps, w);
		}

		// Update window geometry
		w->g = w->pending_g;

		// Whether a window is fullscreen changes based on its geometry
		win_update_is_fullscreen(ps, w);

		if (win_check_flags_all(w, WIN_FLAGS_SIZE_STALE)) {
			win_on_win_size_change(w, ps->o.shadow_offset_x,
			                       ps->o.shadow_offset_y, ps->o.shadow_radius);
			win_update_bounding_shape(&ps->c, w, ps->shape_exists,
			                          ps->o.detect_rounded_corners);
			damaged = true;
			win_clear_flags(w, WIN_FLAGS_SIZE_STALE);

			// Window shape/size changed, invalidate the images we built
			// log_trace("free out dated pict");
			win_set_flags(w, WIN_FLAGS_PIXMAP_STALE | WIN_FLAGS_FACTOR_CHANGED);

			win_release_mask(ps->backend_data, w);
			win_release_shadow(ps->backend_data, w);
			ps->pending_updates = true;
			free_paint(ps, &w->paint);
			free_paint(ps, &w->shadow_paint);
		}

		if (win_check_flags_all(w, WIN_FLAGS_POSITION_STALE)) {
			damaged = true;
			win_clear_flags(w, WIN_FLAGS_POSITION_STALE);
		}
	}

	if (win_check_flags_all(w, WIN_FLAGS_PROPERTY_STALE)) {
		win_update_properties(ps, w);
		win_clear_flags(w, WIN_FLAGS_PROPERTY_STALE);
	}

	// Factor change flags could be set by previous stages, so must be handled
	// last
	if (win_check_flags_all(w, WIN_FLAGS_FACTOR_CHANGED)) {
		win_on_factor_change(ps, w);
		win_clear_flags(w, WIN_FLAGS_FACTOR_CHANGED);
	}

	// Add damage, has to be done last so the window has the latest geometry
	// information.
	if (damaged) {
		add_damage_from_win(ps, w);
	}
}

void win_process_image_flags(session_t *ps, struct win *w) {
	// Assert that the MAPPED flag is already handled.
	assert(!win_check_flags_all(w, WIN_FLAGS_MAPPED));

	if (w->state != WSTATE_MAPPED) {
		// Flags of invisible windows are processed when they are mapped
		return;
	}

	if (!win_check_flags_any(w, WIN_FLAGS_PIXMAP_STALE) ||
	    win_check_flags_all(w, WIN_FLAGS_PIXMAP_ERROR) ||
	    // We don't need to do anything here for legacy backends
	    ps->backend_data == NULL) {
		win_clear_flags(w, WIN_FLAGS_PIXMAP_STALE);
		return;
	}

	// Image needs to be updated, update it.
	win_clear_flags(w, WIN_FLAGS_PIXMAP_STALE);

	// Check to make sure the window is still mapped, otherwise we won't be able to
	// rebind pixmap after releasing it, yet we might still need the pixmap for
	// rendering.
	auto pixmap = x_new_id(&ps->c);
	auto e = xcb_request_check(
	    ps->c.c, xcb_composite_name_window_pixmap_checked(ps->c.c, win_id(w), pixmap));
	if (e != NULL) {
		log_debug("Failed to get named pixmap for window %#010x(%s): %s. "
		          "Retaining its current window image",
		          win_id(w), w->name, x_strerror(e));
		free(e);
		return;
	}

	log_debug("New named pixmap for %#010x (%s) : %#010x", win_id(w), w->name, pixmap);

	// Must release images first, otherwise breaks NVIDIA driver
	win_release_pixmap(ps->backend_data, w);
	w->win_image = ps->backend_data->ops.bind_pixmap(
	    ps->backend_data, pixmap, x_get_visual_info(&ps->c, w->a.visual));
	if (!w->win_image) {
		log_error("Failed to bind pixmap");
		xcb_free_pixmap(ps->c.c, pixmap);
		win_set_flags(w, WIN_FLAGS_PIXMAP_ERROR);
	}
}

/**
 * Check if a window has rounded corners.
 * XXX This is really dumb
 */
static bool attr_pure win_has_rounded_corners(const struct win *w) {
	if (!w->bounding_shaped) {
		return false;
	}

	// Quit if border_size() returns XCB_NONE
	if (!pixman_region32_not_empty((region_t *)&w->bounding_shape)) {
		return false;
	}

	// Determine the minimum width/height of a rectangle that could mark
	// a window as having rounded corners
	auto minwidth =
	    (uint16_t)max2(w->widthb * (1 - ROUNDED_PERCENT), w->widthb - ROUNDED_PIXELS);
	auto minheight =
	    (uint16_t)max2(w->heightb * (1 - ROUNDED_PERCENT), w->heightb - ROUNDED_PIXELS);

	// Get the rectangles in the bounding region
	int nrects = 0;
	const rect_t *rects =
	    pixman_region32_rectangles((region_t *)&w->bounding_shape, &nrects);

	// Look for a rectangle large enough for this window be considered
	// having rounded corners
	for (int i = 0; i < nrects; ++i) {
		if (rects[i].x2 - rects[i].x1 >= minwidth &&
		    rects[i].y2 - rects[i].y1 >= minheight) {
			return true;
		}
	}
	return false;
}

int win_update_name(struct x_connection *c, struct atom *atoms, struct win *w) {
	char **strlst = NULL;
	int nstr = 0;
	auto client_win = win_client_id(w, /*fallback_to_self=*/true);

	if (!(wid_get_text_prop(c, atoms, client_win, atoms->a_NET_WM_NAME, &strlst, &nstr))) {
		log_debug("(%#010x): _NET_WM_NAME unset, falling back to WM_NAME.", client_win);

		if (!wid_get_text_prop(c, atoms, client_win, atoms->aWM_NAME, &strlst, &nstr)) {
			log_debug("Unsetting window name for %#010x", client_win);
			free(w->name);
			w->name = NULL;
			return -1;
		}
	}

	int ret = 0;
	if (!w->name || strcmp(w->name, strlst[0]) != 0) {
		ret = 1;
		free(w->name);
		w->name = strdup(strlst[0]);
	}

	free(strlst);

	log_debug("(%#010x): client = %#010x, name = \"%s\", ret = %d", win_id(w),
	          client_win, w->name, ret);
	return ret;
}

int win_update_role(struct x_connection *c, struct atom *atoms, struct win *w) {
	char **strlst = NULL;
	int nstr = 0;
	auto client_win = win_client_id(w, /*fallback_to_self=*/true);

	if (!wid_get_text_prop(c, atoms, client_win, atoms->aWM_WINDOW_ROLE, &strlst, &nstr)) {
		return -1;
	}

	int ret = 0;
	if (!w->role || strcmp(w->role, strlst[0]) != 0) {
		ret = 1;
		free(w->role);
		w->role = strdup(strlst[0]);
	}

	free(strlst);

	log_trace("(%#010x): client = %#010x, role = \"%s\", ret = %d", win_id(w),
	          client_win, w->role, ret);
	return ret;
}

/**
 * Check if a window is bounding-shaped.
 */
static inline bool win_bounding_shaped(struct x_connection *c, xcb_window_t wid) {
	xcb_shape_query_extents_reply_t *reply;
	bool bounding_shaped;
	reply = xcb_shape_query_extents_reply(c->c, xcb_shape_query_extents(c->c, wid), NULL);
	bounding_shaped = reply && reply->bounding_shaped;
	free(reply);

	return bounding_shaped;
}

static wintype_t
wid_get_prop_wintype(struct x_connection *c, struct atom *atoms, xcb_window_t wid) {
	winprop_t prop =
	    x_get_prop(c, wid, atoms->a_NET_WM_WINDOW_TYPE, 32L, XCB_ATOM_ATOM, 32);

	for (unsigned i = 0; i < prop.nitems; ++i) {
		for (wintype_t j = 1; j < NUM_WINTYPES; ++j) {
			if (get_atom_with_nul(atoms, WINTYPES[j].atom, c->c) ==
			    (xcb_atom_t)prop.p32[i]) {
				free_winprop(&prop);
				return j;
			}
		}
	}

	free_winprop(&prop);

	return WINTYPE_UNKNOWN;
}

static bool wid_get_opacity_prop(struct x_connection *c, struct atom *atoms,
                                 xcb_window_t wid, opacity_t def, opacity_t *out) {
	bool ret = false;
	*out = def;

	winprop_t prop =
	    x_get_prop(c, wid, atoms->a_NET_WM_WINDOW_OPACITY, 1L, XCB_ATOM_CARDINAL, 32);

	if (prop.nitems) {
		*out = *prop.c32;
		ret = true;
	}

	free_winprop(&prop);

	return ret;
}

// XXX should distinguish between frame has alpha and window body has alpha
bool win_has_alpha(const struct win *w) {
	return w->pictfmt && w->pictfmt->type == XCB_RENDER_PICT_TYPE_DIRECT &&
	       w->pictfmt->direct.alpha_mask;
}

bool win_client_has_alpha(const struct win *w) {
	return w->client_pictfmt && w->client_pictfmt->type == XCB_RENDER_PICT_TYPE_DIRECT &&
	       w->client_pictfmt->direct.alpha_mask;
}

winmode_t win_calc_mode_raw(const struct win *w) {
	if (win_has_alpha(w)) {
		if (wm_ref_client_of(w->tree_ref) == NULL) {
			// This is a window not managed by the WM, and it has
			// alpha, so it's transparent. No need to check WM frame.
			return WMODE_TRANS;
		}
		// The WM window has alpha
		if (win_client_has_alpha(w)) {
			// The client window also has alpha, the entire window is
			// transparent
			return WMODE_TRANS;
		}
		if (win_has_frame(w)) {
			// The client window doesn't have alpha, but we have a WM
			// frame window, which has alpha.
			if (w->frame_opacity_for_same_colors)
				return WMODE_TRANS;

			return WMODE_FRAME_TRANS;
		}
		// Although the WM window has alpha, the frame window has 0 size,
		// so consider the window solid
	}

	if (w->frame_opacity != 1.0 && win_has_frame(w)) {
		if (w->frame_opacity_for_same_colors)
			return WMODE_TRANS;

		return WMODE_FRAME_TRANS;
	}

	// log_trace("Window %#010x(%s) is solid", w->client_win, w->name);
	return WMODE_SOLID;
}

winmode_t win_calc_mode(const struct win *w) {
	if (win_animatable_get(w, WIN_SCRIPT_OPACITY) < 1.0) {
		return WMODE_TRANS;
	}
	return win_calc_mode_raw(w);
}

/**
 * Calculate and return the opacity target of a window.
 *
 * The priority of opacity settings are:
 *
 * inactive_opacity_override (if set, and unfocused) > _NET_WM_WINDOW_OPACITY (if
 * set) > opacity-rules (if matched) > window type default opacity >
 * active/inactive opacity
 *
 * @param ps           current session
 * @param w            struct _win object representing the window
 *
 * @return target opacity
 */
static double win_calc_opacity_target(session_t *ps, const struct win *w) {
	double opacity = 1;

	if (w->state == WSTATE_UNMAPPED || w->state == WSTATE_DESTROYED) {
		// be consistent
		return 0;
	}
	// Try obeying opacity property and window type opacity firstly
	if (w->has_opacity_prop) {
		opacity = ((double)w->opacity_prop) / OPAQUE;
	} else if (w->opacity_is_set) {
		opacity = w->opacity_set;
	} else if (!safe_isnan(ps->o.wintype_option[w->window_type].opacity)) {
		opacity = ps->o.wintype_option[w->window_type].opacity;
	} else {
		// Respect active_opacity only when the window is physically
		// focused
		if (win_is_focused_raw(w)) {
			opacity = ps->o.active_opacity;
		} else if (!w->focused) {
			// Respect inactive_opacity in some cases
			opacity = ps->o.inactive_opacity;
		}
	}

	// respect inactive override
	if (ps->o.inactive_opacity_override && !w->focused) {
		opacity = ps->o.inactive_opacity;
	}

	return opacity;
}

/// Finish the unmapping of a window (e.g. after fading has finished).
/// Doesn't free `w`
void unmap_win_finish(session_t *ps, struct win *w) {
	w->reg_ignore_valid = false;

	// We are in unmap_win, this window definitely was viewable
	if (ps->backend_data) {
		// Only the pixmap needs to be freed and reacquired when mapping.
		// Shadow image can be preserved.
		win_release_pixmap(ps->backend_data, w);
	} else {
		assert(!w->win_image);
		assert(!w->shadow_image);
	}

	free_paint(ps, &w->paint);
	free_paint(ps, &w->shadow_paint);

	// Try again at binding images when the window is mapped next time
	if (w->state != WSTATE_DESTROYED) {
		win_clear_flags(w, WIN_FLAGS_PIXMAP_ERROR);
	}
	assert(w->running_animation == NULL);
}

/**
 * Determine whether a window is to be dimmed.
 */
bool win_should_dim(session_t *ps, const struct win *w) {
	// Make sure we do nothing if the window is unmapped / being destroyed
	if (w->state == WSTATE_UNMAPPED) {
		return false;
	}

	if (ps->o.inactive_dim > 0 && !(w->focused)) {
		return true;
	}
	return false;
}

/**
 * Reread _COMPTON_SHADOW property from a window.
 *
 * The property must be set on the outermost window, usually the WM frame.
 */
void win_update_prop_shadow_raw(struct x_connection *c, struct atom *atoms, struct win *w) {
	winprop_t prop =
	    x_get_prop(c, win_id(w), atoms->a_COMPTON_SHADOW, 1, XCB_ATOM_CARDINAL, 32);

	if (!prop.nitems) {
		w->prop_shadow = -1;
	} else {
		w->prop_shadow = *prop.c32;
	}

	free_winprop(&prop);
}

static void win_set_shadow(session_t *ps, struct win *w, bool shadow_new) {
	if (w->shadow == shadow_new) {
		return;
	}

	log_debug("Updating shadow property of window %#010x (%s) to %d", win_id(w),
	          w->name, shadow_new);

	// We don't handle property updates of non-visible windows until they are
	// mapped.
	assert(w->state == WSTATE_MAPPED);

	// Keep a copy of window extent before the shadow change. Will be used for
	// calculation of damaged region
	region_t extents;
	pixman_region32_init(&extents);
	win_extents(w, &extents);

	if (ps->redirected) {
		// Add damage for shadow change

		// Window extents need update on shadow state change
		// Shadow geometry currently doesn't change on shadow state change
		// calc_shadow_geometry(ps, w);
		if (shadow_new) {
			// Mark the new extents as damaged if the shadow is added
			assert(!w->shadow_image);
			pixman_region32_clear(&extents);
			win_extents(w, &extents);
			add_damage_from_win(ps, w);
		} else {
			// Mark the old extents as damaged if the shadow is
			// removed
			add_damage(ps, &extents);
			win_release_shadow(ps->backend_data, w);
		}

		// Only set pending_updates if we are redirected. Otherwise change
		// of a shadow won't have influence on whether we should redirect.
		ps->pending_updates = true;
	}

	w->shadow = shadow_new;

	pixman_region32_fini(&extents);
}

/**
 * Determine if a window should have shadow, and update things depending
 * on shadow state.
 */
static void win_determine_shadow(session_t *ps, struct win *w) {
	log_debug("Determining shadow of window %#010x (%s)", win_id(w), w->name);
	bool shadow_new = w->shadow;

	if (w->shadow_force != UNSET) {
		shadow_new = w->shadow_force;
	} else if (w->a.map_state == XCB_MAP_STATE_VIEWABLE) {
		shadow_new = true;
		if (!ps->o.wintype_option[w->window_type].shadow) {
			log_debug("Shadow disabled by wintypes");
			shadow_new = false;
		} else if (c2_match(ps->c2_state, w, ps->o.shadow_blacklist, NULL)) {
			log_debug("Shadow disabled by shadow-exclude");
			shadow_new = false;
		} else if (ps->o.shadow_ignore_shaped && w->bounding_shaped &&
		           !w->rounded_corners) {
			log_debug("Shadow disabled by shadow-ignore-shaped");
			shadow_new = false;
		} else if (w->prop_shadow == 0) {
			log_debug("Shadow disabled by shadow property");
			shadow_new = false;
		}
	}

	win_set_shadow(ps, w, shadow_new);
}

/**
 * Reread _COMPTON_SHADOW property from a window and update related
 * things.
 */
static bool win_update_prop_shadow(struct x_connection *c, struct atom *atoms, struct win *w) {
	long long attr_shadow_old = w->prop_shadow;
	win_update_prop_shadow_raw(c, atoms, w);
	return w->prop_shadow != attr_shadow_old;
}

/**
 * Update window EWMH fullscreen state.
 */
bool win_update_prop_fullscreen(struct x_connection *c, const struct atom *atoms,
                                struct win *w) {
	auto prop = x_get_prop(c, win_client_id(w, /*fallback_to_self=*/true),
	                       atoms->a_NET_WM_STATE, 12, XCB_ATOM_ATOM, 0);
	bool is_fullscreen = false;
	for (uint32_t i = 0; i < prop.nitems; i++) {
		if (prop.atom[i] == atoms->a_NET_WM_STATE_FULLSCREEN) {
			is_fullscreen = true;
			break;
		}
	}
	free_winprop(&prop);

	bool changed = w->is_ewmh_fullscreen != is_fullscreen;
	w->is_ewmh_fullscreen = is_fullscreen;
	return changed;
}

static void win_determine_clip_shadow_above(session_t *ps, struct win *w) {
	bool should_crop = (ps->o.wintype_option[w->window_type].clip_shadow_above ||
	                    c2_match(ps->c2_state, w, ps->o.shadow_clip_list, NULL));
	w->clip_shadow_above = should_crop;
}

static void win_set_invert_color(session_t *ps, struct win *w, bool invert_color_new) {
	if (w->invert_color == invert_color_new) {
		return;
	}

	w->invert_color = invert_color_new;

	add_damage_from_win(ps, w);
}

/**
 * Determine if a window should have color inverted.
 */
static void win_determine_invert_color(session_t *ps, struct win *w) {
	bool invert_color_new = w->invert_color;

	if (UNSET != w->invert_color_force) {
		invert_color_new = w->invert_color_force;
	} else if (w->a.map_state == XCB_MAP_STATE_VIEWABLE) {
		invert_color_new = c2_match(ps->c2_state, w, ps->o.invert_color_list, NULL);
	}

	win_set_invert_color(ps, w, invert_color_new);
}

/**
 * Set w->invert_color_force of a window.
 */
void win_set_invert_color_force(session_t *ps, struct win *w, switch_t val) {
	if (val != w->invert_color_force) {
		w->invert_color_force = val;
		win_determine_invert_color(ps, w);
		queue_redraw(ps);
	}
}

/**
 * Set w->fade_force of a window.
 *
 * Doesn't affect fading already in progress
 */
void win_set_fade_force(struct win *w, switch_t val) {
	w->fade_force = val;
}

/**
 * Set w->focused_force of a window.
 */
void win_set_focused_force(session_t *ps, struct win *w, switch_t val) {
	if (val != w->focused_force) {
		w->focused_force = val;
		win_on_factor_change(ps, w);
		queue_redraw(ps);
	}
}

/**
 * Set w->shadow_force of a window.
 */
void win_set_shadow_force(session_t *ps, struct win *w, switch_t val) {
	if (val != w->shadow_force) {
		w->shadow_force = val;
		win_determine_shadow(ps, w);
		queue_redraw(ps);
	}
}

static void win_set_blur_background(session_t *ps, struct win *w, bool blur_background_new) {
	if (w->blur_background == blur_background_new) {
		return;
	}

	w->blur_background = blur_background_new;

	// This damage might not be absolutely necessary (e.g. when the window is
	// opaque), but blur_background changes should be rare, so this should be
	// fine.
	add_damage_from_win(ps, w);
}

static void win_set_fg_shader(session_t *ps, struct win *w, struct shader_info *shader_new) {
	if (w->fg_shader == shader_new) {
		return;
	}

	w->fg_shader = shader_new;

	// A different shader might change how the window is drawn, these changes
	// should be rare however, so this should be fine.
	add_damage_from_win(ps, w);
}

/**
 * Determine if a window should have background blurred.
 */
static void win_determine_blur_background(session_t *ps, struct win *w) {
	log_debug("Determining blur-background of window %#010x (%s)", win_id(w), w->name);
	if (w->a.map_state != XCB_MAP_STATE_VIEWABLE) {
		return;
	}

	bool blur_background_new = ps->o.blur_method != BLUR_METHOD_NONE;
	if (blur_background_new) {
		if (!ps->o.wintype_option[w->window_type].blur_background) {
			log_debug("Blur background disabled by wintypes");
			blur_background_new = false;
		} else if (c2_match(ps->c2_state, w, ps->o.blur_background_blacklist, NULL)) {
			log_debug("Blur background disabled by "
			          "blur-background-exclude");
			blur_background_new = false;
		}
	}

	win_set_blur_background(ps, w, blur_background_new);
}

/**
 * Determine if a window should have rounded corners.
 */
static void win_determine_rounded_corners(session_t *ps, struct win *w) {
	void *radius_override = NULL;
	if (c2_match(ps->c2_state, w, ps->o.corner_radius_rules, &radius_override)) {
		log_debug("Matched corner rule! %d", w->corner_radius);
	}

	if (ps->o.corner_radius == 0 && !radius_override) {
		w->corner_radius = 0;
		return;
	}

	// Don't round full screen windows & excluded windows,
	// unless we find a corner override in corner_radius_rules
	if (!radius_override &&
	    ((w && w->is_fullscreen) ||
	     c2_match(ps->c2_state, w, ps->o.rounded_corners_blacklist, NULL))) {
		w->corner_radius = 0;
		log_debug("Not rounding corners for window %#010x", win_id(w));
	} else {
		if (radius_override) {
			w->corner_radius = (int)(long)radius_override;
		} else {
			w->corner_radius = ps->o.corner_radius;
		}

		log_debug("Rounding corners for window %#010x", win_id(w));
		// Initialize the border color to an invalid value
		w->border_col[0] = w->border_col[1] = w->border_col[2] =
		    w->border_col[3] = -1.0F;
	}
}

/**
 * Determine custom window shader to use for a window.
 */
static void win_determine_fg_shader(session_t *ps, struct win *w) {
	if (w->a.map_state != XCB_MAP_STATE_VIEWABLE) {
		return;
	}

	auto shader_new = ps->o.window_shader_fg;
	void *val = NULL;
	if (c2_match(ps->c2_state, w, ps->o.window_shader_fg_rules, &val)) {
		shader_new = val;
	}

	struct shader_info *shader = NULL;
	if (shader_new) {
		HASH_FIND_STR(ps->shaders, shader_new, shader);
	}

	win_set_fg_shader(ps, w, shader);
}

/**
 * Update window opacity according to opacity rules.
 */
void win_update_opacity_rule(session_t *ps, struct win *w) {
	if (w->a.map_state != XCB_MAP_STATE_VIEWABLE) {
		return;
	}

	double opacity = 1.0;
	bool is_set = false;
	void *val = NULL;
	if (c2_match(ps->c2_state, w, ps->o.opacity_rules, &val)) {
		opacity = ((double)(long)val) / 100.0;
		is_set = true;
	}

	w->opacity_set = opacity;
	w->opacity_is_set = is_set;
}

/**
 * Function to be called on window data changes.
 *
 * TODO(yshui) need better name
 */
void win_on_factor_change(session_t *ps, struct win *w) {
	auto wid = win_client_id(w, /*fallback_to_self=*/true);
	log_debug("Window %#010x, client %#010x (%s) factor change", win_id(w), wid, w->name);
	c2_window_state_update(ps->c2_state, &w->c2_state, ps->c.c, wid, win_id(w));
	// Focus and is_fullscreen needs to be updated first, as other rules might depend
	// on the focused state of the window
	win_update_focused(ps, w);
	win_update_is_fullscreen(ps, w);

	win_determine_shadow(ps, w);
	win_determine_clip_shadow_above(ps, w);
	win_determine_invert_color(ps, w);
	win_determine_blur_background(ps, w);
	win_determine_rounded_corners(ps, w);
	win_determine_fg_shader(ps, w);
	w->mode = win_calc_mode(w);
	log_debug("Window mode changed to %d", w->mode);
	win_update_opacity_rule(ps, w);
	if (w->a.map_state == XCB_MAP_STATE_VIEWABLE) {
		w->paint_excluded = c2_match(ps->c2_state, w, ps->o.paint_blacklist, NULL);
	}
	if (w->a.map_state == XCB_MAP_STATE_VIEWABLE) {
		w->unredir_if_possible_excluded =
		    c2_match(ps->c2_state, w, ps->o.unredir_if_possible_blacklist, NULL);
	}

	w->fade_excluded = c2_match(ps->c2_state, w, ps->o.fade_blacklist, NULL);

	w->transparent_clipping =
	    ps->o.transparent_clipping &&
	    !c2_match(ps->c2_state, w, ps->o.transparent_clipping_blacklist, NULL);

	w->reg_ignore_valid = false;
	if (ps->debug_window != XCB_NONE &&
	    (win_id(w) == ps->debug_window ||
	     (win_client_id(w, /*fallback_to_self=*/false) == ps->debug_window))) {
		w->paint_excluded = true;
	}
}

/**
 * Update cache data in struct _win that depends on window size.
 */
void win_on_win_size_change(struct win *w, int shadow_offset_x, int shadow_offset_y,
                            int shadow_radius) {
	log_trace("Window %#010x (%s) size changed, was %dx%d, now %dx%d", win_id(w),
	          w->name, w->widthb, w->heightb, w->g.width + w->g.border_width * 2,
	          w->g.height + w->g.border_width * 2);

	w->widthb = w->g.width + w->g.border_width * 2;
	w->heightb = w->g.height + w->g.border_width * 2;
	w->shadow_dx = shadow_offset_x;
	w->shadow_dy = shadow_offset_y;
	w->shadow_width = w->widthb + shadow_radius * 2;
	w->shadow_height = w->heightb + shadow_radius * 2;

	// We don't handle property updates of non-visible windows until they are
	// mapped.
	assert(w->state == WSTATE_MAPPED);
}

/**
 * Update window type.
 */
bool win_update_wintype(struct x_connection *c, struct atom *atoms, struct win *w) {
	const wintype_t wtype_old = w->window_type;
	auto wid = win_client_id(w, /*fallback_to_self=*/true);

	// Detect window type here
	w->window_type = wid_get_prop_wintype(c, atoms, wid);

	// Conform to EWMH standard, if _NET_WM_WINDOW_TYPE is not present, take
	// override-redirect windows or windows without WM_TRANSIENT_FOR as
	// _NET_WM_WINDOW_TYPE_NORMAL, otherwise as _NET_WM_WINDOW_TYPE_DIALOG.
	if (WINTYPE_UNKNOWN == w->window_type) {
		if (w->a.override_redirect ||
		    !wid_has_prop(c->c, wid, atoms->aWM_TRANSIENT_FOR)) {
			w->window_type = WINTYPE_NORMAL;
		} else {
			w->window_type = WINTYPE_DIALOG;
		}
	}

	log_debug("Window (%#010x) has type %s", win_id(w), WINTYPES[w->window_type].name);

	return w->window_type != wtype_old;
}

/**
 * Update window after its client window changed.
 *
 * @param ps current session
 * @param w struct _win of the parent window
 */
void win_on_client_update(session_t *ps, struct win *w) {
	auto client_win = wm_ref_client_of(w->tree_ref);

	// If the window isn't mapped yet, stop here, as the function will be
	// called in map_win()
	if (w->a.map_state != XCB_MAP_STATE_VIEWABLE) {
		return;
	}

	win_update_wintype(&ps->c, ps->atoms, w);

	xcb_window_t client_win_id = client_win ? wm_ref_win_id(client_win) : XCB_NONE;
	// Get frame widths. The window is in damaged area already.
	win_update_frame_extents(&ps->c, ps->atoms, w, client_win_id, ps->o.frame_opacity);

	// Get window group
	if (ps->o.track_leader) {
		auto new_leader = win_get_leader_property(&ps->c, ps->atoms, client_win_id,
		                                          ps->o.detect_transient,
		                                          ps->o.detect_client_leader);
		if (w->leader != new_leader) {
			win_set_leader(ps, w, new_leader);
		}
	}

	// Get window name and class if we are tracking them
	win_update_name(&ps->c, ps->atoms, w);
	win_update_class(&ps->c, ps->atoms, w);
	win_update_role(&ps->c, ps->atoms, w);

	// Update everything related to conditions
	win_on_factor_change(ps, w);

	auto r = XCB_AWAIT(xcb_get_window_attributes, ps->c.c, client_win_id);
	if (!r) {
		return;
	}

	w->client_pictfmt = x_get_pictform_for_visual(&ps->c, r->visual);
	free(r);
}

#ifdef CONFIG_OPENGL
void free_win_res_glx(session_t *ps, struct win *w);
#else
static inline void free_win_res_glx(session_t * /*ps*/, struct win * /*w*/) {
}
#endif

/**
 * Free all resources in a <code>struct _win</code>.
 */
void free_win_res(session_t *ps, struct win *w) {
	// No need to call backend release_image here because
	// finish_unmap_win should've done that for us.
	// XXX unless we are called by session_destroy
	// assert(w->win_data == NULL);
	free_win_res_glx(ps, w);
	free_paint(ps, &w->paint);
	free_paint(ps, &w->shadow_paint);
	// Above should be done during unmapping
	// Except when we are called by session_destroy

	pixman_region32_fini(&w->damaged);
	pixman_region32_fini(&w->bounding_shape);
	// BadDamage may be thrown if the window is destroyed
	x_set_error_action_ignore(&ps->c, xcb_damage_destroy(ps->c.c, w->damage));
	rc_region_unref(&w->reg_ignore);
	free(w->name);
	free(w->class_instance);
	free(w->class_general);
	free(w->role);

	free(w->stale_props);
	w->stale_props = NULL;
	w->stale_props_capacity = 0;
	c2_window_state_destroy(ps->c2_state, &w->c2_state);
}

/// Query the Xorg for information about window `win`, and assign a window to `cursor` if
/// this window should be managed.
struct win *win_maybe_allocate(session_t *ps, struct wm_ref *cursor,
                               xcb_get_window_attributes_reply_t *attrs) {
	static const struct win win_def = {
	    .frame_opacity = 1.0,
<<<<<<< HEAD
	    .frame_opacity_for_same_colors = false,
	    .frame_opacity_for_same_colors_tolerance = 0.5,
	    .frame_opacity_for_same_colors_multiplier = 5,
	    .dim = false,
	    .invert_color = false,
	    .blur_background = false,
	    .reg_ignore = NULL,
	    // The following ones are updated for other reasons
	    .pixmap_damaged = false,          // updated by damage events
	    .state = WSTATE_UNMAPPED,         // updated by window state changes
	    .in_openclose = true,             // set to false after first map is done,
	                                      // true here because window is just created
	    .reg_ignore_valid = false,        // set to true when damaged
	    .flags = WIN_FLAGS_PIXMAP_NONE,        // updated by
	                                           // property/attributes/etc
	                                           // change
	    .stale_props = NULL,
	    .stale_props_capacity = 0,
=======
	    .in_openclose = true,        // set to false after first map is done,
	                                 // true here because window is just created
	    .flags = 0,                  // updated by
	                                 // property/attributes/etc
	                                 // change
>>>>>>> 65452048

	    // Runtime variables, updated by dbus
	    .fade_force = UNSET,
	    .shadow_force = UNSET,
	    .focused_force = UNSET,
	    .invert_color_force = UNSET,

	    .mode = WMODE_TRANS,
	    .leader = XCB_NONE,
	    .cache_leader = XCB_NONE,
	    .window_type = WINTYPE_UNKNOWN,
	    .opacity_prop = OPAQUE,
	    .opacity_set = 1,
	    .frame_extents = MARGIN_INIT,
	    .prop_shadow = -1,

	    .paint = PAINT_INIT,
	    .shadow_paint = PAINT_INIT,
	};

	// Reject overlay window
	if (wm_ref_win_id(cursor) == ps->overlay) {
		// Would anyone reparent windows to the overlay window? Doing this
		// just in case.
		return NULL;
	}

	xcb_window_t wid = wm_ref_win_id(cursor);
	log_debug("Managing window %#010x", wid);
	if (attrs->map_state == XCB_MAP_STATE_UNVIEWABLE) {
		// Failed to get window attributes or geometry probably means
		// the window is gone already. Unviewable means the window is
		// already reparented elsewhere.
		// BTW, we don't care about Input Only windows, except for
		// stacking proposes, so we need to keep track of them still.
		return NULL;
	}

	if (attrs->_class == XCB_WINDOW_CLASS_INPUT_ONLY) {
		// No need to manage this window, but we still keep it on the
		// window stack
		return NULL;
	}

	// Allocate and initialize the new win structure
	auto new = cmalloc(struct win);

	// Fill structure
	// We only need to initialize the part that are not initialized
	// by map_win
	*new = win_def;
	new->a = *attrs;
	new->shadow_opacity = ps->o.shadow_opacity;
	pixman_region32_init(&new->bounding_shape);

	xcb_generic_error_t *e;
	auto g = xcb_get_geometry_reply(ps->c.c, xcb_get_geometry(ps->c.c, wid), &e);
	if (!g) {
		log_debug("Failed to get geometry of window %#010x: %s", wid, x_strerror(e));
		free(e);
		free(new);
		return NULL;
	}
	new->pending_g = (struct win_geometry){
	    .x = g->x,
	    .y = g->y,
	    .width = g->width,
	    .height = g->height,
	    .border_width = g->border_width,
	};

	free(g);

	// Create Damage for window (if not Input Only)
	new->damage = x_new_id(&ps->c);
	e = xcb_request_check(
	    ps->c.c, xcb_damage_create_checked(ps->c.c, new->damage, wid,
	                                       XCB_DAMAGE_REPORT_LEVEL_NON_EMPTY));
	if (e) {
		log_debug("Failed to create damage for window %#010x: %s", wid, x_strerror(e));
		free(e);
		free(new);
		return NULL;
	}

	// Set window event mask
	uint32_t frame_event_mask =
	    XCB_EVENT_MASK_PROPERTY_CHANGE | XCB_EVENT_MASK_SUBSTRUCTURE_NOTIFY;
	if (!ps->o.use_ewmh_active_win) {
		frame_event_mask |= XCB_EVENT_MASK_FOCUS_CHANGE;
	}
	x_set_error_action_ignore(
	    &ps->c, xcb_change_window_attributes(ps->c.c, wid, XCB_CW_EVENT_MASK,
	                                         (const uint32_t[]){frame_event_mask}));

	// Get notification when the shape of a window changes
	if (ps->shape_exists) {
		x_set_error_action_ignore(&ps->c, xcb_shape_select_input(ps->c.c, wid, 1));
	}

	new->pictfmt = x_get_pictform_for_visual(&ps->c, new->a.visual);
	new->client_pictfmt = NULL;
	new->tree_ref = cursor;

	// Set all the stale flags on this new window, so it's properties will get
	// updated when it's mapped
	win_set_flags(new, WIN_FLAGS_SIZE_STALE | WIN_FLAGS_POSITION_STALE |
	                       WIN_FLAGS_PROPERTY_STALE | WIN_FLAGS_FACTOR_CHANGED);
	xcb_atom_t init_stale_props[] = {
	    ps->atoms->a_NET_WM_WINDOW_TYPE, ps->atoms->a_NET_WM_WINDOW_OPACITY,
	    ps->atoms->a_NET_FRAME_EXTENTS,  ps->atoms->aWM_NAME,
	    ps->atoms->a_NET_WM_NAME,        ps->atoms->aWM_CLASS,
	    ps->atoms->aWM_WINDOW_ROLE,      ps->atoms->a_COMPTON_SHADOW,
	    ps->atoms->aWM_CLIENT_LEADER,    ps->atoms->aWM_TRANSIENT_FOR,
	    ps->atoms->a_NET_WM_STATE,
	};
	win_set_properties_stale(new, init_stale_props, ARR_SIZE(init_stale_props));
	c2_window_state_init(ps->c2_state, &new->c2_state);
	pixman_region32_init(&new->damaged);

	wm_ref_set(cursor, new);

	return new;
}

/**
 * Update leader of a window.
 */
static xcb_window_t
win_get_leader_property(struct x_connection *c, struct atom *atoms, xcb_window_t wid,
                        bool detect_transient, bool detect_client_leader) {
	xcb_window_t leader = XCB_NONE;
	bool exists = false;

	// Read the leader properties
	if (detect_transient) {
		leader = wid_get_prop_window(c, wid, atoms->aWM_TRANSIENT_FOR, &exists);
		log_debug("Leader via WM_TRANSIENT_FOR of window %#010x: %#010x", wid, leader);
		if (exists && (leader == c->screen_info->root || leader == XCB_NONE)) {
			// If WM_TRANSIENT_FOR is set to NONE or the root window, use the
			// window group leader.
			//
			// Ref:
			// https://specifications.freedesktop.org/wm-spec/wm-spec-1.5.html#idm44981516332096
			auto prop = x_get_prop(c, wid, XCB_ATOM_WM_HINTS, INT_MAX,
			                       XCB_ATOM_WM_HINTS, 32);
			if (prop.nitems >= 9) {        // 9-th member is window_group
				leader = prop.c32[8];
				log_debug("Leader via WM_HINTS of window %#010x: %#010x",
				          wid, leader);
			} else {
				leader = XCB_NONE;
			}
			free_winprop(&prop);
		}
	}

	if (detect_client_leader && leader == XCB_NONE) {
		leader = wid_get_prop_window(c, wid, atoms->aWM_CLIENT_LEADER, &exists);
		log_debug("Leader via WM_CLIENT_LEADER of window %#010x: %#010x", wid, leader);
	}

	log_debug("window %#010x: leader %#010x", wid, leader);
	return leader;
}

/**
 * Internal function of win_get_leader().
 */
static struct wm_ref *win_get_leader_raw(session_t *ps, struct win *w, int recursions) {
	// Rebuild the cache if needed
	auto client_win = wm_ref_client_of(w->tree_ref);
	if (w->cache_leader == NULL && (client_win != NULL || w->leader)) {
		// Leader defaults to client window, or to the window itself if
		// it doesn't have a client window
		w->cache_leader = wm_find(ps->wm, w->leader);
		if (w->cache_leader == wm_root_ref(ps->wm)) {
			log_warn("Window manager set the leader of window %#010x to "
			         "root, a broken window manager.",
			         win_id(w));
			w->cache_leader = NULL;
		}
		if (!w->cache_leader) {
			w->cache_leader = client_win ?: w->tree_ref;
		}

		// If the leader of this window isn't itself, look for its
		// ancestors
		if (w->cache_leader && w->cache_leader != client_win &&
		    w->cache_leader != w->tree_ref) {
			auto parent = wm_ref_toplevel_of(ps->wm, w->cache_leader);
			auto wp = parent ? wm_ref_deref(parent) : NULL;
			if (wp) {
				// Dead loop?
				if (recursions > WIN_GET_LEADER_MAX_RECURSION) {
					return XCB_NONE;
				}

				w->cache_leader = win_get_leader_raw(ps, wp, recursions + 1);
			}
		}
	}

	return w->cache_leader;
}

/**
 * Retrieve the <code>WM_CLASS</code> of a window and update its
 * <code>win</code> structure.
 */
bool win_update_class(struct x_connection *c, struct atom *atoms, struct win *w) {
	char **strlst = NULL;
	int nstr = 0;
	auto client_win = win_client_id(w, /*fallback_to_self=*/true);

	// Free and reset old strings
	free(w->class_instance);
	free(w->class_general);
	w->class_instance = NULL;
	w->class_general = NULL;

	// Retrieve the property string list
	if (!wid_get_text_prop(c, atoms, client_win, atoms->aWM_CLASS, &strlst, &nstr)) {
		return false;
	}

	// Copy the strings if successful
	w->class_instance = strdup(strlst[0]);

	if (nstr > 1) {
		w->class_general = strdup(strlst[1]);
	}

	free(strlst);

	log_trace("(%#010x): client = %#010x, instance = \"%s\", general = \"%s\"",
	          win_id(w), client_win, w->class_instance, w->class_general);

	return true;
}

/**
 * Handle window focus change.
 */
static void win_on_focus_change(session_t *ps, struct win *w) {
	// If window grouping detection is enabled
	if (ps->o.track_leader) {
		auto leader = win_get_leader(ps, w);

		// If the window gets focused, replace the old active_leader
		auto active_leader = wm_active_leader(ps->wm);
		if (win_is_focused_raw(w) && leader != active_leader) {
			auto active_leader_old = active_leader;

			wm_set_active_leader(ps->wm, leader);

			group_on_factor_change(ps, active_leader_old);
			group_on_factor_change(ps, leader);
		}
		// If the group get unfocused, remove it from active_leader
		else if (!win_is_focused_raw(w) && leader && leader == active_leader &&
		         !group_is_focused(ps, leader)) {
			wm_set_active_leader(ps->wm, XCB_NONE);
			group_on_factor_change(ps, leader);
		}
	}

	// Update everything related to conditions
	win_on_factor_change(ps, w);

	// Send D-Bus signal
	if (ps->o.dbus) {
		if (win_is_focused_raw(w)) {
			cdbus_ev_win_focusin(session_get_cdbus(ps), w);
		} else {
			cdbus_ev_win_focusout(session_get_cdbus(ps), w);
		}
	}
}

/**
 * Set real focused state of a window.
 */
void win_set_focused(session_t *ps, struct win *w) {
	// Unmapped windows will have their focused state reset on map
	if (w->a.map_state != XCB_MAP_STATE_VIEWABLE) {
		return;
	}

	auto old_active_win = wm_active_win(ps->wm);
	if (w->is_focused) {
		assert(old_active_win == w);
		return;
	}

	wm_set_active_win(ps->wm, w);
	w->is_focused = true;

	if (old_active_win) {
		assert(old_active_win->is_focused);
		old_active_win->is_focused = false;
		win_on_focus_change(ps, old_active_win);
	}
	win_on_focus_change(ps, w);
}

/**
 * Get a rectangular region a window (and possibly its shadow) occupies.
 *
 * Note w->shadow and shadow geometry must be correct before calling this
 * function.
 */
void win_extents(const struct win *w, region_t *res) {
	pixman_region32_clear(res);
	pixman_region32_union_rect(res, res, w->g.x, w->g.y, (uint)w->widthb, (uint)w->heightb);

	if (w->shadow) {
		assert(w->shadow_width >= 0 && w->shadow_height >= 0);
		pixman_region32_union_rect(res, res, w->g.x + w->shadow_dx,
		                           w->g.y + w->shadow_dy, (uint)w->shadow_width,
		                           (uint)w->shadow_height);
	}
}

gen_by_val(win_extents);

/**
 * Update the out-dated bounding shape of a window.
 *
 * Mark the window shape as updated
 */
void win_update_bounding_shape(struct x_connection *c, struct win *w, bool shape_exists,
                               bool detect_rounded_corners) {
	// We don't handle property updates of non-visible windows until they are
	// mapped.
	assert(w->state == WSTATE_MAPPED);

	pixman_region32_clear(&w->bounding_shape);
	// Start with the window rectangular region
	win_get_region_local(w, &w->bounding_shape);

	if (shape_exists) {
		w->bounding_shaped = win_bounding_shaped(c, win_id(w));
	}

	// Only request for a bounding region if the window is shaped
	// (while loop is used to avoid goto, not an actual loop)
	while (w->bounding_shaped) {
		/*
		 * if window doesn't exist anymore,  this will generate an error
		 * as well as not generate a region.
		 */

		xcb_shape_get_rectangles_reply_t *r = xcb_shape_get_rectangles_reply(
		    c->c, xcb_shape_get_rectangles(c->c, win_id(w), XCB_SHAPE_SK_BOUNDING),
		    NULL);

		if (!r) {
			break;
		}

		xcb_rectangle_t *xrects = xcb_shape_get_rectangles_rectangles(r);
		int nrects = xcb_shape_get_rectangles_rectangles_length(r);
		rect_t *rects = from_x_rects(nrects, xrects);
		free(r);

		region_t br;
		pixman_region32_init_rects(&br, rects, nrects);
		free(rects);

		// Add border width because we are using a different origin.
		// X thinks the top left of the inner window is the origin
		// (for the bounding shape, although xcb_get_geometry thinks
		//  the outer top left (outer means outside of the window
		//  border) is the origin),
		// We think the top left of the border is the origin
		pixman_region32_translate(&br, w->g.border_width, w->g.border_width);

		// Intersect the bounding region we got with the window rectangle,
		// to make sure the bounding region is not bigger than the window
		// rectangle
		pixman_region32_intersect(&w->bounding_shape, &w->bounding_shape, &br);
		pixman_region32_fini(&br);
		break;
	}

	if (w->bounding_shaped && detect_rounded_corners) {
		w->rounded_corners = win_has_rounded_corners(w);
	}
}

/**
 * Reread opacity property of a window.
 */
void win_update_opacity_prop(struct x_connection *c, struct atom *atoms, struct win *w,
                             bool detect_client_opacity) {
	// get frame opacity first
	w->has_opacity_prop =
	    wid_get_opacity_prop(c, atoms, win_id(w), OPAQUE, &w->opacity_prop);

	if (w->has_opacity_prop) {
		// opacity found
		return;
	}

	auto client_win = wm_ref_client_of(w->tree_ref);
	if (!detect_client_opacity || client_win == NULL) {
		return;
	}

	// get client opacity
	w->has_opacity_prop = wid_get_opacity_prop(c, atoms, wm_ref_win_id(client_win),
	                                           OPAQUE, &w->opacity_prop);
}

/**
 * Retrieve frame extents from a window.
 */
void win_update_frame_extents(struct x_connection *c, struct atom *atoms, struct win *w,
                              xcb_window_t client, double frame_opacity) {
	if (client == XCB_NONE) {
		w->frame_extents = (margin_t){0};
		return;
	}

	winprop_t prop =
	    x_get_prop(c, client, atoms->a_NET_FRAME_EXTENTS, 4L, XCB_ATOM_CARDINAL, 32);

	if (prop.nitems == 4) {
		int extents[4];
		for (int i = 0; i < 4; i++) {
			if (prop.c32[i] > (uint32_t)INT_MAX) {
				log_warn("Your window manager sets a absurd "
				         "_NET_FRAME_EXTENTS value (%u), "
				         "ignoring it.",
				         prop.c32[i]);
				memset(extents, 0, sizeof(extents));
				break;
			}
			extents[i] = (int)prop.c32[i];
		}

		const bool changed = w->frame_extents.left != extents[0] ||
		                     w->frame_extents.right != extents[1] ||
		                     w->frame_extents.top != extents[2] ||
		                     w->frame_extents.bottom != extents[3];
		w->frame_extents.left = extents[0];
		w->frame_extents.right = extents[1];
		w->frame_extents.top = extents[2];
		w->frame_extents.bottom = extents[3];

		// If frame_opacity != 1, then frame of this window
		// is not included in reg_ignore of underneath windows
		if (frame_opacity == 1 && changed) {
			w->reg_ignore_valid = false;
		}
	}

	log_trace("(%#010x): %d, %d, %d, %d", win_id(w), w->frame_extents.left,
	          w->frame_extents.right, w->frame_extents.top, w->frame_extents.bottom);

	free_winprop(&prop);
}

bool win_is_region_ignore_valid(session_t *ps, const struct win *w) {
	wm_stack_foreach(ps->wm, cursor) {
		auto i = wm_ref_deref(cursor);
		if (i == w) {
			break;
		}
		if (i != NULL && !i->reg_ignore_valid) {
			return false;
		}
	}
	return true;
}

/// Finish the destruction of a window (e.g. after fading has finished).
/// Frees `w`
void win_destroy_finish(session_t *ps, struct win *w) {
	log_debug("Trying to finish destroying (%#010x)", win_id(w));

	unmap_win_finish(ps, w);

	// Unmapping might preserve the shadow image, so free it here
	win_release_shadow(ps->backend_data, w);
	win_release_mask(ps->backend_data, w);

	if (w == wm_active_win(ps->wm)) {
		// Usually, the window cannot be the focused at
		// destruction. FocusOut should be generated before the
		// window is destroyed. We do this check just to be
		// completely sure we don't have dangling references.
		log_debug("window %#010x (%s) is destroyed while being "
		          "focused",
		          win_id(w), w->name);
		wm_set_active_win(ps->wm, NULL);
	}

	free_win_res(ps, w);

	// Drop w from all prev_trans to avoid accessing freed memory in
	// repair_win()
	// TODO(yshui) there can only be one prev_trans pointing to w
	wm_stack_foreach(ps->wm, cursor) {
		auto w2 = wm_ref_deref(cursor);
		if (w2 != NULL && w == w2->prev_trans) {
			w2->prev_trans = NULL;
		}
	}

	wm_reap_zombie(w->tree_ref);
	free(w);
}

/// Start destroying a window. Windows cannot always be destroyed immediately
/// because of fading and such.
void win_destroy_start(session_t *ps, struct win *w) {
	BUG_ON(w == NULL);
	log_debug("Destroying %#010x (%s)", win_id(w), w->name);

	if (w->state != WSTATE_UNMAPPED) {
		// Only UNMAPPED state has window resources freed,
		// otherwise we need to call unmap_win_finish to free
		// them.
		log_warn("Did X server not unmap window %#010x before destroying "
		         "it?",
		         win_id(w));
	}
	// Clear IMAGES_STALE flags since the window is destroyed: Clear
	// PIXMAP_STALE as there is no pixmap available anymore, so STALE
	// doesn't make sense.
	// XXX Clear SHADOW_STALE as setting/clearing flags on a destroyed
	// window doesn't work leading to an inconsistent state where the
	// shadow is refreshed but the flags are stuck in STALE. Do this
	// before changing the window state to destroying
	win_clear_flags(w, WIN_FLAGS_PIXMAP_STALE);

	// If size/shape/position information is stale,
	// win_process_update_flags will update them and add the new
	// window extents to damage. Since the window has been destroyed,
	// we cannot get the complete information at this point, so we
	// just add what we currently have to the damage.
	if (win_check_flags_any(w, WIN_FLAGS_SIZE_STALE | WIN_FLAGS_POSITION_STALE)) {
		add_damage_from_win(ps, w);
	}

	// Clear some flags about stale window information. Because now
	// the window is destroyed, we can't update them anyway.
	win_clear_flags(w, WIN_FLAGS_SIZE_STALE | WIN_FLAGS_POSITION_STALE |
	                       WIN_FLAGS_PROPERTY_STALE | WIN_FLAGS_FACTOR_CHANGED);

	// Update state flags of a managed window
	w->state = WSTATE_DESTROYED;
	w->a.map_state = XCB_MAP_STATE_UNMAPPED;
	w->in_openclose = true;
}

void unmap_win_start(struct win *w) {
	assert(w);
	assert(w->a._class != XCB_WINDOW_CLASS_INPUT_ONLY);

	log_debug("Unmapping %#010x (%s)", win_id(w), w->name);

	assert(w->state != WSTATE_DESTROYED);

	if (unlikely(w->state == WSTATE_UNMAPPED)) {
		assert(win_check_flags_all(w, WIN_FLAGS_MAPPED));
		// Window is mapped, but we hadn't had a chance to handle the MAPPED flag.
		// Clear the pending map as this window is now unmapped
		win_clear_flags(w, WIN_FLAGS_MAPPED);
		return;
	}

	// Note we don't update focused window here. This will either be
	// triggered by subsequence Focus{In, Out} event, or by recheck_focus

	w->a.map_state = XCB_MAP_STATE_UNMAPPED;
	w->state = WSTATE_UNMAPPED;
}

struct win_script_context win_script_context_prepare(struct session *ps, struct win *w) {
	auto monitor_index = win_find_monitor(&ps->monitors, w);
	auto monitor =
	    monitor_index >= 0
	        ? *pixman_region32_extents(&ps->monitors.regions[monitor_index])
	        : (pixman_box32_t){
	              .x1 = 0, .y1 = 0, .x2 = ps->root_width, .y2 = ps->root_height};
	struct win_script_context ret = {
	    .x = w->g.x,
	    .y = w->g.y,
	    .width = w->widthb,
	    .height = w->heightb,
	    .opacity = win_calc_opacity_target(ps, w),
	    .opacity_before = w->opacity,
	    .monitor_x = monitor.x1,
	    .monitor_y = monitor.y1,
	    .monitor_width = monitor.x2 - monitor.x1,
	    .monitor_height = monitor.y2 - monitor.y1,
	};
	return ret;
}

double win_animatable_get(const struct win *w, enum win_script_output output) {
	if (w->running_animation && w->running_animation_outputs[output] >= 0) {
		return w->running_animation->memory[w->running_animation_outputs[output]];
	}
	switch (output) {
	case WIN_SCRIPT_BLUR_OPACITY: return w->state == WSTATE_MAPPED ? 1.0 : 0.0;
	case WIN_SCRIPT_OPACITY:
	case WIN_SCRIPT_SHADOW_OPACITY: return w->opacity;
	case WIN_SCRIPT_CROP_X:
	case WIN_SCRIPT_CROP_Y:
	case WIN_SCRIPT_OFFSET_X:
	case WIN_SCRIPT_OFFSET_Y:
	case WIN_SCRIPT_SHADOW_OFFSET_X:
	case WIN_SCRIPT_SHADOW_OFFSET_Y: return 0;
	case WIN_SCRIPT_SCALE_X:
	case WIN_SCRIPT_SCALE_Y:
	case WIN_SCRIPT_SHADOW_SCALE_X:
	case WIN_SCRIPT_SHADOW_SCALE_Y: return 1;
	case WIN_SCRIPT_CROP_WIDTH:
	case WIN_SCRIPT_CROP_HEIGHT: return INFINITY;
	}
	unreachable();
}

#define WSTATE_PAIR(a, b) ((int)(a) * NUM_OF_WSTATES + (int)(b))

bool win_process_animation_and_state_change(struct session *ps, struct win *w, double delta_t) {
	// If the window hasn't ever been damaged yet, it won't be rendered in this frame.
	// Or if it doesn't have a image bound, it won't be rendered either. (This can
	// happen is a window is destroyed during a backend reset. Backend resets releases
	// all images, and if a window is freed during that, its image cannot be
	// reacquired.)
	//
	// If the window won't be rendered, and it is also unmapped/destroyed, it won't
	// receive damage events or reacquire an image. In this case we can skip its
	// animation. For mapped windows, we need to provisionally start animation,
	// because its first damage event might come a bit late.
	bool will_never_render =
	    (!w->ever_damaged || w->win_image == NULL) && w->state != WSTATE_MAPPED;
	if (!ps->redirected || will_never_render) {
		// This window won't be rendered, so we don't need to run the animations.
		bool state_changed = w->previous.state != w->state;
		w->previous.state = w->state;
		w->opacity = win_calc_opacity_target(ps, w);
		return state_changed || (w->running_animation != NULL);
	}

	auto win_ctx = win_script_context_prepare(ps, w);
	w->opacity = win_ctx.opacity;
	if (w->previous.state == w->state && win_ctx.opacity_before == win_ctx.opacity) {
		// No state changes, if there's a animation running, we just continue it.
	advance_animation:
		if (w->running_animation == NULL) {
			return false;
		}
		log_verbose("Advance animation for %#010x (%s) %f seconds", win_id(w),
		            w->name, delta_t);
		if (!script_instance_is_finished(w->running_animation)) {
			w->running_animation->elapsed += delta_t;
			auto result =
			    script_instance_evaluate(w->running_animation, &win_ctx);
			if (result != SCRIPT_EVAL_OK) {
				log_error("Failed to run animation script: %d", result);
				return true;
			}
			return false;
		}
		return true;
	}

	// Try to determine the right animation trigger based on state changes. Note there
	// is some complications here. X automatically unmaps windows before destroying
	// them. So a "close" trigger will also be fired from a UNMAPPED -> DESTROYED
	// transition, besides the more obvious MAPPED -> DESTROYED transition. But this
	// also means, if the user didn't configure a animation for "hide", but did
	// for "close", there is a chance this animation won't be triggered, if there is a
	// gap between the UnmapNotify and DestroyNotify. There is no way on our end of
	// fixing this without using hacks.
	enum animation_trigger trigger = ANIMATION_TRIGGER_INVALID;
	if (w->previous.state == w->state) {
		// Only opacity changed
		assert(w->state == WSTATE_MAPPED);
		trigger = win_ctx.opacity > win_ctx.opacity_before
		              ? ANIMATION_TRIGGER_INCREASE_OPACITY
		              : ANIMATION_TRIGGER_DECREASE_OPACITY;
	} else {
		// Send D-Bus signal
		if (ps->o.dbus) {
			switch (w->state) {
			case WSTATE_UNMAPPED:
				cdbus_ev_win_unmapped(session_get_cdbus(ps), w);
				break;
			case WSTATE_MAPPED:
				cdbus_ev_win_mapped(session_get_cdbus(ps), w);
				break;
			case WSTATE_DESTROYED:
				cdbus_ev_win_destroyed(session_get_cdbus(ps), w);
				break;
			}
		}

		auto old_state = w->previous.state;
		w->previous.state = w->state;
		switch (WSTATE_PAIR(old_state, w->state)) {
		case WSTATE_PAIR(WSTATE_UNMAPPED, WSTATE_MAPPED):
			trigger = w->in_openclose ? ANIMATION_TRIGGER_OPEN
			                          : ANIMATION_TRIGGER_SHOW;

			if (ps->root_desktop_switch_direction != 0) {
				trigger = (ps->root_desktop_switch_direction < 0 &&
				           ps->root_desktop_switch_direction >= -1) ||
				                  ps->root_desktop_switch_direction > 1
				              ? ANIMATION_TRIGGER_WORKSPACE_IN_INVERSE
				              : ANIMATION_TRIGGER_WORKSPACE_IN;
			}
			break;
		case WSTATE_PAIR(WSTATE_UNMAPPED, WSTATE_DESTROYED):
			if ((!ps->o.no_fading_destroyed_argb || !win_has_alpha(w)) &&
			    w->running_animation != NULL) {
				trigger = ANIMATION_TRIGGER_CLOSE;
			}
			break;
		case WSTATE_PAIR(WSTATE_MAPPED, WSTATE_DESTROYED):
			// TODO(yshui) we should deprecate "no-fading-destroyed-argb" and
			// ask user to write fading rules (after we have added such
			// rules). Ditto below.
			if (!ps->o.no_fading_destroyed_argb || !win_has_alpha(w)) {
				trigger = ANIMATION_TRIGGER_CLOSE;
			}
			break;
		case WSTATE_PAIR(WSTATE_MAPPED, WSTATE_UNMAPPED):
			trigger = ANIMATION_TRIGGER_HIDE;

			if (ps->root_desktop_switch_direction != 0) {
				trigger = (ps->root_desktop_switch_direction < 0 &&
				           ps->root_desktop_switch_direction >= -1) ||
				                  ps->root_desktop_switch_direction > 1
				              ? ANIMATION_TRIGGER_WORKSPACE_OUT_INVERSE
				              : ANIMATION_TRIGGER_WORKSPACE_OUT;
			}
			break;
		default:
			log_error("Impossible state transition from %d to %d", old_state,
			          w->state);
			assert(false);
			return true;
		}
	}

	if (trigger != ANIMATION_TRIGGER_INVALID && w->running_animation &&
	    (w->running_animation_suppressions & (1 << trigger)) != 0) {
		log_debug("Not starting animation %s for window %#010x (%s) because it "
		          "is being suppressed.",
		          animation_trigger_names[trigger], win_id(w), w->name);
		goto advance_animation;
	}

	if (trigger == ANIMATION_TRIGGER_INVALID || ps->o.animations[trigger].script == NULL) {
		return true;
	}

	log_debug("Starting animation %s for window %#010x (%s)",
	          animation_trigger_names[trigger], win_id(w), w->name);

	auto new_animation = script_instance_new(ps->o.animations[trigger].script);
	if (w->running_animation) {
		script_instance_resume_from(w->running_animation, new_animation);
		free(w->running_animation);
	}
	w->running_animation = new_animation;
	w->running_animation_outputs = ps->o.animations[trigger].output_indices;
	w->running_animation_suppressions = ps->o.animations[trigger].suppressions;
	script_instance_evaluate(w->running_animation, &win_ctx);
	return false;
}

#undef WSTATE_PAIR

/// Find which monitor a window is on.
int win_find_monitor(const struct x_monitors *monitors, const struct win *mw) {
	int ret = -1;
	for (int i = 0; i < monitors->count; i++) {
		auto e = pixman_region32_extents(&monitors->regions[i]);
		if (e->x1 <= mw->g.x && e->y1 <= mw->g.y &&
		    e->x2 >= mw->g.x + mw->widthb && e->y2 >= mw->g.y + mw->heightb) {
			log_debug("Window %#010x (%s), %dx%d+%dx%d, is entirely on the "
			          "monitor %d (%dx%d+%dx%d)",
			          win_id(mw), mw->name, mw->g.x, mw->g.y, mw->widthb,
			          mw->heightb, i, e->x1, e->y1, e->x2 - e->x1, e->y2 - e->y1);
			return i;
		}
	}
	log_debug("Window %#010x (%s), %dx%d+%dx%d, is not entirely on any monitor",
	          win_id(mw), mw->name, mw->g.x, mw->g.y, mw->widthb, mw->heightb);
	return ret;
}

/// Start the mapping of a window. We cannot map immediately since we might need to fade
/// the window in.
void win_map_start(struct win *w) {
	assert(w);

	// Don't care about window mapping if it's an InputOnly window
	// Also, try avoiding mapping a window twice
	if (w->a._class == XCB_WINDOW_CLASS_INPUT_ONLY) {
		return;
	}

	log_debug("Mapping (%#010x \"%s\"), old state %d", win_id(w), w->name, w->state);

	assert(w->state != WSTATE_DESTROYED);
	if (w->state == WSTATE_MAPPED) {
		log_error("Mapping an already mapped window");
		assert(false);
		return;
	}

	// Rant: window size could change after we queried its geometry here and
	// before we get its pixmap. Later, when we get back to the event
	// processing loop, we will get the notification about size change from
	// Xserver and try to refresh the pixmap, while the pixmap is actually
	// already up-to-date (i.e. the notification is stale). There is basically
	// no real way to prevent this, aside from grabbing the server.

	// XXX Can we assume map_state is always viewable?
	w->a.map_state = XCB_MAP_STATE_VIEWABLE;

	// Update window mode here to check for ARGB windows
	w->mode = win_calc_mode(w);

	w->state = WSTATE_MAPPED;
	win_set_flags(w, WIN_FLAGS_PIXMAP_STALE | WIN_FLAGS_CLIENT_STALE);
}

/// Set flags on a window. Some sanity checks are performed
void win_set_flags(struct win *w, uint64_t flags) {
	log_verbose("Set flags %" PRIu64 " to window %#010x (%s)", flags, win_id(w), w->name);
	if (unlikely(w->state == WSTATE_DESTROYED)) {
		log_error("Flags set on a destroyed window %#010x (%s)", win_id(w), w->name);
		return;
	}

	w->flags |= flags;
}

/// Clear flags on a window. Some sanity checks are performed
void win_clear_flags(struct win *w, uint64_t flags) {
	log_verbose("Clear flags %" PRIu64 " from window %#010x (%s)", flags, win_id(w),
	            w->name);
	if (unlikely(w->state == WSTATE_DESTROYED)) {
		log_warn("Flags %" PRIu64 " cleared on a destroyed window %#010x (%s)",
		         flags, win_id(w), w->name);
		return;
	}

	w->flags = w->flags & (~flags);
}

void win_set_properties_stale(struct win *w, const xcb_atom_t *props, int nprops) {
	auto const bits_per_element = sizeof(*w->stale_props) * 8;
	size_t new_capacity = w->stale_props_capacity;

	// Calculate the new capacity of the properties array
	for (int i = 0; i < nprops; i++) {
		if (props[i] >= new_capacity * bits_per_element) {
			new_capacity = props[i] / bits_per_element + 1;
		}
	}

	// Reallocate if necessary
	if (new_capacity > w->stale_props_capacity) {
		w->stale_props =
		    realloc(w->stale_props, new_capacity * sizeof(*w->stale_props));

		// Clear the content of the newly allocated bytes
		memset(w->stale_props + w->stale_props_capacity, 0,
		       (new_capacity - w->stale_props_capacity) * sizeof(*w->stale_props));
		w->stale_props_capacity = new_capacity;
	}

	// Set the property bits
	for (int i = 0; i < nprops; i++) {
		w->stale_props[props[i] / bits_per_element] |=
		    1UL << (props[i] % bits_per_element);
	}
	win_set_flags(w, WIN_FLAGS_PROPERTY_STALE);
}

static void win_clear_all_properties_stale(struct win *w) {
	memset(w->stale_props, 0, w->stale_props_capacity * sizeof(*w->stale_props));
	win_clear_flags(w, WIN_FLAGS_PROPERTY_STALE);
}

static bool win_fetch_and_unset_property_stale(struct win *w, xcb_atom_t prop) {
	auto const bits_per_element = sizeof(*w->stale_props) * 8;
	if (prop >= w->stale_props_capacity * bits_per_element) {
		return false;
	}

	auto const mask = 1UL << (prop % bits_per_element);
	bool ret = w->stale_props[prop / bits_per_element] & mask;
	w->stale_props[prop / bits_per_element] &= ~mask;
	return ret;
}

bool win_check_flags_any(struct win *w, uint64_t flags) {
	return (w->flags & flags) != 0;
}

bool win_check_flags_all(struct win *w, uint64_t flags) {
	return (w->flags & flags) == flags;
}

/**
 * Check if a window is a fullscreen window.
 *
 * It's not using w->border_size for performance measures.
 */
void win_update_is_fullscreen(const session_t *ps, struct win *w) {
	if (!ps->o.no_ewmh_fullscreen && w->is_ewmh_fullscreen) {
		w->is_fullscreen = true;
		return;
	}
	w->is_fullscreen = w->g.x <= 0 && w->g.y <= 0 &&
	                   (w->g.x + w->widthb) >= ps->root_width &&
	                   (w->g.y + w->heightb) >= ps->root_height &&
	                   (!w->bounding_shaped || w->rounded_corners);
}

/**
 * Check if a window has BYPASS_COMPOSITOR property set
 *
 * TODO(yshui) cache this property
 */
bool win_is_bypassing_compositor(const session_t *ps, const struct win *w) {
	bool ret = false;
	auto wid = win_client_id(w, /*fallback_to_self=*/true);

	auto prop = x_get_prop(&ps->c, wid, ps->atoms->a_NET_WM_BYPASS_COMPOSITOR, 1L,
	                       XCB_ATOM_CARDINAL, 32);

	if (prop.nitems && *prop.c32 == 1) {
		ret = true;
	}

	free_winprop(&prop);
	return ret;
}

/**
 * Check if a window is focused, without using any focus rules or forced focus
 * settings
 */
bool win_is_focused_raw(const struct win *w) {
	return w->a.map_state == XCB_MAP_STATE_VIEWABLE && w->is_focused;
}<|MERGE_RESOLUTION|>--- conflicted
+++ resolved
@@ -1368,32 +1368,14 @@
                                xcb_get_window_attributes_reply_t *attrs) {
 	static const struct win win_def = {
 	    .frame_opacity = 1.0,
-<<<<<<< HEAD
 	    .frame_opacity_for_same_colors = false,
 	    .frame_opacity_for_same_colors_tolerance = 0.5,
 	    .frame_opacity_for_same_colors_multiplier = 5,
-	    .dim = false,
-	    .invert_color = false,
-	    .blur_background = false,
-	    .reg_ignore = NULL,
-	    // The following ones are updated for other reasons
-	    .pixmap_damaged = false,          // updated by damage events
-	    .state = WSTATE_UNMAPPED,         // updated by window state changes
-	    .in_openclose = true,             // set to false after first map is done,
-	                                      // true here because window is just created
-	    .reg_ignore_valid = false,        // set to true when damaged
-	    .flags = WIN_FLAGS_PIXMAP_NONE,        // updated by
-	                                           // property/attributes/etc
-	                                           // change
-	    .stale_props = NULL,
-	    .stale_props_capacity = 0,
-=======
 	    .in_openclose = true,        // set to false after first map is done,
 	                                 // true here because window is just created
 	    .flags = 0,                  // updated by
 	                                 // property/attributes/etc
 	                                 // change
->>>>>>> 65452048
 
 	    // Runtime variables, updated by dbus
 	    .fade_force = UNSET,
