--- conflicted
+++ resolved
@@ -481,11 +481,8 @@
     {"animation-stiffness", required_argument, NULL, 805},
     {"animation-dampening", required_argument, NULL, 806},
     {"animation-window-mass", required_argument, NULL, 807},
-<<<<<<< HEAD
     {"animation-clamping", no_argument, NULL, 808},
-=======
-    {"animation-for-open-window", required_argument, NULL, 808},
->>>>>>> 510f14fd
+    {"animation-for-open-window", required_argument, NULL, 809},
     // Must terminate with a NULL entry
     {NULL, 0, NULL, 0},
 };
@@ -930,13 +927,11 @@
 			// --animation-window-masss
 			opt->animation_window_mass = atof(optarg);
 			break;
-<<<<<<< HEAD
 		case 808:
 			// --animation-clamping
 			opt->animation_clamping = true;
 			break;
-=======
-		case 808: {
+		case 809: {
 			// --animation-for-open-window
 			enum open_window_animation animation = parse_open_window_animation(optarg);
 			if (animation >= OPEN_WINDOW_ANIMATION_INVALID) {
@@ -946,7 +941,6 @@
 			}
 			break;
 		}
->>>>>>> 510f14fd
 		default: usage(argv[0], 1); break;
 #undef P_CASEBOOL
 		}
