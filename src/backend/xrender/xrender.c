// SPDX-License-Identifier: MPL-2.0
// Copyright (c) Yuxuan Shui <yshuiv7@gmail.com>
#include <assert.h>
#include <math.h>
#include <stdlib.h>
#include <string.h>

#include <xcb/composite.h>
#include <xcb/present.h>
#include <xcb/render.h>
#include <xcb/sync.h>
#include <xcb/xcb.h>

#include "backend/backend.h"
#include "backend/backend_common.h"
#include "common.h"
#include "config.h"
#include "kernel.h"
#include "log.h"
#include "picom.h"
#include "region.h"
#include "types.h"
#include "utils.h"
#include "win.h"
#include "x.h"

typedef struct _xrender_data {
	backend_t base;
	/// If vsync is enabled and supported by the current system
	bool vsync;
	xcb_visualid_t default_visual;
	/// Target window
	xcb_window_t target_win;
	/// Painting target, it is either the root or the overlay
	xcb_render_picture_t target;
	/// Back buffers. Double buffer, with 1 for temporary render use
	xcb_render_picture_t back[3];
	/// The back buffer that is for temporary use
	/// Age of each back buffer.
	int buffer_age[3];
	/// The back buffer we should be painting into
	int curr_back;
	/// The corresponding pixmap to the back buffer
	xcb_pixmap_t back_pixmap[3];
	/// Pictures of pixel of different alpha value, used as a mask to
	/// paint transparent images
	xcb_render_picture_t alpha_pict[256];

	// XXX don't know if these are really needed

	/// 1x1 white picture
	xcb_render_picture_t white_pixel;
	/// 1x1 black picture
	xcb_render_picture_t black_pixel;

	/// Width and height of the target pixmap
	int target_width, target_height;

	xcb_special_event_t *present_event;
} xrender_data;

struct _xrender_blur_context {
	enum blur_method method;
	/// Blur kernels converted to X format
	struct x_convolution_kernel **x_blur_kernel;

	int resize_width, resize_height;

	/// Number of blur kernels
	int x_blur_kernel_count;
};

struct _xrender_image_data_inner {
	// struct backend_image_inner_base
	int refcount;
	bool has_alpha;

	// Pixmap that the client window draws to,
	// it will contain the content of client window.
	xcb_pixmap_t pixmap;
	// A Picture links to the Pixmap
	xcb_render_picture_t pict;
	int width, height;
	xcb_visualid_t visual;
	uint8_t depth;
	// Whether we own this image, e.g. we allocated it;
	// or not, e.g. this is a named pixmap of a X window.
	bool owned;
};

<<<<<<< HEAD
static void compose_impl(struct _xrender_data *xd, const struct backend_image *img,
                         int dst_x1, int dst_y1, int dst_x2, int dst_y2,
			 const region_t *reg_paint, const region_t *reg_visible,
			 xcb_render_picture_t result) {
=======
struct xrender_rounded_rectangle_cache {
	int refcount;
	// A cached picture of a rounded rectangle. Xorg rasterizes shapes on CPU so it's
	// exceedingly slow.
	xcb_render_picture_t p;
};

struct xrender_image {
	struct backend_image base;

	struct xrender_rounded_rectangle_cache *rounded_rectangle;
};

/// Make a picture of size width x height, which has a rounded rectangle of corner_radius
/// rendered in it.
struct xrender_rounded_rectangle_cache *
make_rounded_corner_cache(xcb_connection_t *c, xcb_render_picture_t src,
                          xcb_drawable_t root, int width, int height, int corner_radius) {
	auto picture = x_create_picture_with_standard(c, root, width, height,
	                                              XCB_PICT_STANDARD_ARGB_32, 0, NULL);
	if (picture == XCB_NONE) {
		return NULL;
	}

	int inner_height = height - 2 * corner_radius;
	int cap_height = corner_radius;
	if (inner_height < 0) {
		cap_height = height / 2;
		inner_height = 0;
	}
	auto points = ccalloc(cap_height * 4 + 4, xcb_render_pointfix_t);
	int point_count = 0;

#define ADD_POINT(px, py)                                                                \
	assert(point_count < cap_height * 4 + 4);                                        \
	points[point_count].x = DOUBLE_TO_XFIXED(px);                                    \
	points[point_count].y = DOUBLE_TO_XFIXED(py);                                    \
	point_count += 1;

	// The top cap
	for (int i = 0; i <= cap_height; i++) {
		double y = corner_radius - i;
		double delta = sqrt(corner_radius * corner_radius - y * y);
		double left = corner_radius - delta;
		double right = width - corner_radius + delta;
		if (left >= right) {
			continue;
		}
		ADD_POINT(left, i);
		ADD_POINT(right, i);
	}

	// The middle rectangle
	if (inner_height > 0) {
		ADD_POINT(0, cap_height + inner_height);
		ADD_POINT(width, cap_height + inner_height);
	}

	// The bottom cap
	for (int i = cap_height + inner_height + 1; i <= height; i++) {
		double y = corner_radius - (height - i);
		double delta = sqrt(corner_radius * corner_radius - y * y);
		double left = corner_radius - delta;
		double right = width - corner_radius + delta;
		if (left >= right) {
			break;
		}
		ADD_POINT(left, i);
		ADD_POINT(right, i);
	}
#undef ADD_POINT

	XCB_AWAIT_VOID(xcb_render_tri_strip, c, XCB_RENDER_PICT_OP_SRC, src, picture,
	               x_get_pictfmt_for_standard(c, XCB_PICT_STANDARD_A_8), 0, 0,
	               (uint32_t)point_count, points);
	free(points);
	auto ret = ccalloc(1, struct xrender_rounded_rectangle_cache);
	ret->p = picture;
	ret->refcount = 1;
	return ret;
}

static void compose_impl(struct _xrender_data *xd, struct xrender_image *xrimg, int dst_x,
                         int dst_y, const region_t *reg_paint,
                         const region_t *reg_visible, xcb_render_picture_t result) {
	const struct backend_image *img = &xrimg->base;
>>>>>>> aa57d3f6
	auto alpha_pict = xd->alpha_pict[(int)(img->opacity * MAX_ALPHA)];
	auto inner = (struct _xrender_image_data_inner *)img->inner;
	region_t reg;

	bool has_alpha = inner->has_alpha || img->opacity != 1;
	const auto tmpw = to_u16_checked(dst_x2 - dst_x1);
	const auto tmph = to_u16_checked(dst_y2 - dst_y1);
	const auto tmpew = to_u16_checked(dst_x2 - dst_x1);
	const auto tmpeh = to_u16_checked(dst_y2 - dst_y1);
	const xcb_render_color_t dim_color = {
	    .red = 0, .green = 0, .blue = 0, .alpha = (uint16_t)(0xffff * img->dim)};

	// Clip region of rendered_pict might be set during rendering, clear it to
	// make sure we get everything into the buffer
	x_clear_picture_clip_region(xd->base.c, inner->pict);

	pixman_region32_init(&reg);
	pixman_region32_intersect(&reg, (region_t *)reg_paint, (region_t *)reg_visible);
	x_set_picture_clip_region(xd->base.c, result, 0, 0, &reg);
<<<<<<< HEAD

#define DOUBLE_TO_XFIXED(value) ((xcb_render_fixed_t)(((double)(value)) * 65536))
		{
			const xcb_render_transform_t transform = {
				DOUBLE_TO_XFIXED((double)img->ewidth / (double)tmpew), DOUBLE_TO_XFIXED(0.0), DOUBLE_TO_XFIXED(0.0),
				DOUBLE_TO_XFIXED(0.0), DOUBLE_TO_XFIXED((double)img->eheight / (double)tmpeh), DOUBLE_TO_XFIXED(0.0),
				DOUBLE_TO_XFIXED(0.0), DOUBLE_TO_XFIXED(0.0), DOUBLE_TO_XFIXED(1.0),
			};
			xcb_render_set_picture_transform(xd->base.c, inner->pict, transform);
			xcb_render_set_picture_filter(xd->base.c, inner->pict, 7, "nearest", 0, NULL);
		}
#undef DOUBLE_TO_XFIXED

	if ((img->color_inverted || img->dim != 0) && has_alpha) {
=======
	if (img->corner_radius != 0 && xrimg->rounded_rectangle == NULL) {
		xrimg->rounded_rectangle = make_rounded_corner_cache(
		    xd->base.c, xd->white_pixel, xd->base.root, inner->width,
		    inner->height, (int)img->corner_radius);
	}
	if (((img->color_inverted || img->dim != 0) && has_alpha) || img->corner_radius != 0) {
>>>>>>> aa57d3f6
		// Apply image properties using a temporary image, because the source
		// image is transparent. Otherwise the properties can be applied directly
		// on the target image.
		auto tmp_pict =
		    x_create_picture_with_visual(xd->base.c, xd->base.root, inner->width,
		                                 inner->height, inner->visual, 0, NULL);

		// Set clip region translated to source coordinate
		x_set_picture_clip_region(xd->base.c, tmp_pict, to_i16_checked(-dst_x1),
		                          to_i16_checked(-dst_y1), &reg);
		// Copy source -> tmp
		xcb_render_composite(xd->base.c, XCB_RENDER_PICT_OP_OVER, inner->pict,
		                     XCB_NONE, tmp_pict, 0, 0, 0, 0, 0, 0, tmpw, tmph);
		if (img->color_inverted) {
			if (inner->has_alpha) {
				auto tmp_pict2 = x_create_picture_with_visual(
				    xd->base.c, xd->base.root, tmpw, tmph, inner->visual,
				    0, NULL);
				xcb_render_composite(xd->base.c, XCB_RENDER_PICT_OP_OVER,
				                     tmp_pict, XCB_NONE, tmp_pict2, 0, 0,
				                     0, 0, 0, 0, tmpw, tmph);

				xcb_render_composite(xd->base.c, XCB_RENDER_PICT_OP_DIFFERENCE,
				                     xd->white_pixel, XCB_NONE, tmp_pict,
				                     0, 0, 0, 0, 0, 0, tmpw, tmph);
				xcb_render_composite(
				    xd->base.c, XCB_RENDER_PICT_OP_IN_REVERSE, tmp_pict2,
				    XCB_NONE, tmp_pict, 0, 0, 0, 0, 0, 0, tmpw, tmph);
				xcb_render_free_picture(xd->base.c, tmp_pict2);
			} else {
				xcb_render_composite(xd->base.c, XCB_RENDER_PICT_OP_DIFFERENCE,
				                     xd->white_pixel, XCB_NONE, tmp_pict,
				                     0, 0, 0, 0, 0, 0, tmpw, tmph);
			}
		}
		if (img->dim != 0) {
			// Dim the actually content of window
			xcb_rectangle_t rect = {
			    .x = 0,
			    .y = 0,
			    .width = tmpw,
			    .height = tmph,
			};

			xcb_render_fill_rectangles(xd->base.c, XCB_RENDER_PICT_OP_OVER,
			                           tmp_pict, dim_color, 1, &rect);
		}

		if (img->corner_radius != 0 && xrimg->rounded_rectangle != NULL) {
			// Clip tmp_pict with a rounded rectangle
			xcb_render_composite(xd->base.c, XCB_RENDER_PICT_OP_IN_REVERSE,
			                     xrimg->rounded_rectangle->p, XCB_NONE,
			                     tmp_pict, 0, 0, 0, 0, 0, 0, tmpw, tmph);
		}

		xcb_render_composite(xd->base.c, XCB_RENDER_PICT_OP_OVER, tmp_pict,
		                     alpha_pict, result, 0, 0, 0, 0, to_i16_checked(dst_x1),
		                     to_i16_checked(dst_y1), tmpew, tmpeh);
		xcb_render_free_picture(xd->base.c, tmp_pict);
	} else {
		uint8_t op = (has_alpha ? XCB_RENDER_PICT_OP_OVER : XCB_RENDER_PICT_OP_SRC);

		xcb_render_composite(xd->base.c, op, inner->pict, alpha_pict, result, 0,
		                     0, 0, 0, to_i16_checked(dst_x1),
		                     to_i16_checked(dst_y1), tmpew, tmpeh);
		if (img->dim != 0 || img->color_inverted) {
			// Apply properties, if we reach here, then has_alpha == false
			assert(!has_alpha);
			if (img->color_inverted) {
				xcb_render_composite(xd->base.c, XCB_RENDER_PICT_OP_DIFFERENCE,
				                     xd->white_pixel, XCB_NONE, result, 0,
				                     0, 0, 0, to_i16_checked(dst_x1),
				                     to_i16_checked(dst_y1), tmpew, tmpeh);
			}

			if (img->dim != 0) {
				// Dim the actually content of window
				xcb_rectangle_t rect = {
				    .x = to_i16_checked(dst_x1),
				    .y = to_i16_checked(dst_y1),
				    .width = tmpew,
				    .height = tmpeh,
				};

				xcb_render_fill_rectangles(xd->base.c, XCB_RENDER_PICT_OP_OVER,
				                           result, dim_color, 1, &rect);
			}
		}
	}
	pixman_region32_fini(&reg);
}

static void compose(backend_t *base, void *img_data,
		    int dst_x1, int dst_y1, int dst_x2, int dst_y2,
                    const region_t *reg_paint, const region_t *reg_visible) {
	// TODO(dccsillag): use dst_{x,y}2
	struct _xrender_data *xd = (void *)base;
	return compose_impl(xd, img_data, dst_x1, dst_y1, dst_x2, dst_y2, reg_paint, reg_visible, xd->back[2]);
}

static void fill(backend_t *base, struct color c, const region_t *clip) {
	struct _xrender_data *xd = (void *)base;
	const rect_t *extent = pixman_region32_extents((region_t *)clip);
	x_set_picture_clip_region(base->c, xd->back[2], 0, 0, clip);
	// color is in X fixed point representation
	xcb_render_fill_rectangles(
	    base->c, XCB_RENDER_PICT_OP_OVER, xd->back[2],
	    (xcb_render_color_t){.red = (uint16_t)(c.red * 0xffff),
	                         .green = (uint16_t)(c.green * 0xffff),
	                         .blue = (uint16_t)(c.blue * 0xffff),
	                         .alpha = (uint16_t)(c.alpha * 0xffff)},
	    1,
	    (xcb_rectangle_t[]){{.x = to_i16_checked(extent->x1),
	                         .y = to_i16_checked(extent->y1),
	                         .width = to_u16_checked(extent->x2 - extent->x1),
	                         .height = to_u16_checked(extent->y2 - extent->y1)}});
}

static bool blur(backend_t *backend_data, double opacity, void *ctx_,
                 const region_t *reg_blur, const region_t *reg_visible) {
	struct _xrender_blur_context *bctx = ctx_;
	if (bctx->method == BLUR_METHOD_NONE) {
		return true;
	}

	struct _xrender_data *xd = (void *)backend_data;
	xcb_connection_t *c = xd->base.c;
	region_t reg_op;
	pixman_region32_init(&reg_op);
	pixman_region32_intersect(&reg_op, (region_t *)reg_blur, (region_t *)reg_visible);
	if (!pixman_region32_not_empty(&reg_op)) {
		pixman_region32_fini(&reg_op);
		return true;
	}

	region_t reg_op_resized =
	    resize_region(&reg_op, bctx->resize_width, bctx->resize_height);

	const pixman_box32_t *extent_resized = pixman_region32_extents(&reg_op_resized);
	const auto height_resized = to_u16_checked(extent_resized->y2 - extent_resized->y1);
	const auto width_resized = to_u16_checked(extent_resized->x2 - extent_resized->x1);
	static const char *filter0 = "Nearest";        // The "null" filter
	static const char *filter = "convolution";

	// Create a buffer for storing blurred picture, make it just big enough
	// for the blur region
	const uint32_t pic_attrs_mask = XCB_RENDER_CP_REPEAT;
	const xcb_render_create_picture_value_list_t pic_attrs = {.repeat = XCB_RENDER_REPEAT_PAD};
	xcb_render_picture_t tmp_picture[2] = {
	    x_create_picture_with_visual(xd->base.c, xd->base.root, width_resized, height_resized,
	                                 xd->default_visual, pic_attrs_mask, &pic_attrs),
	    x_create_picture_with_visual(xd->base.c, xd->base.root, width_resized, height_resized,
	                                 xd->default_visual, pic_attrs_mask, &pic_attrs)};

	if (!tmp_picture[0] || !tmp_picture[1]) {
		log_error("Failed to build intermediate Picture.");
		pixman_region32_fini(&reg_op);
		pixman_region32_fini(&reg_op_resized);
		return false;
	}

	region_t clip;
	pixman_region32_init(&clip);
	pixman_region32_copy(&clip, &reg_op_resized);
	pixman_region32_translate(&clip, -extent_resized->x1, -extent_resized->y1);
	x_set_picture_clip_region(c, tmp_picture[0], 0, 0, &clip);
	x_set_picture_clip_region(c, tmp_picture[1], 0, 0, &clip);
	pixman_region32_fini(&clip);

	xcb_render_picture_t src_pict = xd->back[2], dst_pict = tmp_picture[0];
	auto alpha_pict = xd->alpha_pict[(int)(opacity * MAX_ALPHA)];
	int current = 0;
	x_set_picture_clip_region(c, src_pict, 0, 0, &reg_op_resized);

	// For more than 1 pass, we do:
	//   back -(pass 1)-> tmp0 -(pass 2)-> tmp1 ...
	//   -(pass n-1)-> tmp0 or tmp1 -(pass n)-> back
	// For 1 pass, we do
	//   back -(pass 1)-> tmp0 -(copy)-> target_buffer
	int i;
	for (i = 0; i < bctx->x_blur_kernel_count; i++) {
		// Copy from source picture to destination. The filter must
		// be applied on source picture, to get the nearby pixels outside the
		// window.
		xcb_render_set_picture_filter(c, src_pict, to_u16_checked(strlen(filter)),
		                              filter,
		                              to_u32_checked(bctx->x_blur_kernel[i]->size),
		                              bctx->x_blur_kernel[i]->kernel);

		if (i == 0) {
			// First pass, back buffer -> tmp picture
			// (we do this even if this is also the last pass, because we
			// cannot do back buffer -> back buffer)
			xcb_render_composite(c, XCB_RENDER_PICT_OP_SRC, src_pict, XCB_NONE,
			                     dst_pict, to_i16_checked(extent_resized->x1),
			                     to_i16_checked(extent_resized->y1), 0, 0, 0,
			                     0, width_resized, height_resized);
		} else if (i < bctx->x_blur_kernel_count - 1) {
			// This is not the last pass or the first pass,
			// tmp picture 1 -> tmp picture 2
			xcb_render_composite(c, XCB_RENDER_PICT_OP_SRC, src_pict,
			                     XCB_NONE, dst_pict, 0, 0, 0, 0, 0, 0,
			                     width_resized, height_resized);
		} else {
			x_set_picture_clip_region(c, xd->back[2], 0, 0, &reg_op);
			// This is the last pass, and we are doing more than 1 pass
			xcb_render_composite(c, XCB_RENDER_PICT_OP_OVER, src_pict,
			                     alpha_pict, xd->back[2], 0, 0, 0, 0,
			                     to_i16_checked(extent_resized->x1),
			                     to_i16_checked(extent_resized->y1),
			                     width_resized, height_resized);
		}

		// reset filter
		xcb_render_set_picture_filter(
		    c, src_pict, to_u16_checked(strlen(filter0)), filter0, 0, NULL);

		src_pict = tmp_picture[current];
		dst_pict = tmp_picture[!current];
		current = !current;
	}

	// There is only 1 pass
	if (i == 1) {
		x_set_picture_clip_region(c, xd->back[2], 0, 0, &reg_op);
		xcb_render_composite(
		    c, XCB_RENDER_PICT_OP_OVER, src_pict, alpha_pict, xd->back[2], 0, 0,
		    0, 0, to_i16_checked(extent_resized->x1),
		    to_i16_checked(extent_resized->y1), width_resized, height_resized);
	}

	xcb_render_free_picture(c, tmp_picture[0]);
	xcb_render_free_picture(c, tmp_picture[1]);
	pixman_region32_fini(&reg_op);
	pixman_region32_fini(&reg_op_resized);
	return true;
}

static void *
bind_pixmap(backend_t *base, xcb_pixmap_t pixmap, struct xvisual_info fmt, bool owned) {
	xcb_generic_error_t *e;
	auto r = xcb_get_geometry_reply(base->c, xcb_get_geometry(base->c, pixmap), &e);
	if (!r) {
		log_error("Invalid pixmap: %#010x", pixmap);
		x_print_error(e->full_sequence, e->major_code, e->minor_code, e->error_code);
		return NULL;
	}

	auto img = ccalloc(1, struct xrender_image);
	auto inner = ccalloc(1, struct _xrender_image_data_inner);
	inner->depth = (uint8_t)fmt.visual_depth;
	inner->width = img->base.ewidth = r->width;
	inner->height = img->base.eheight = r->height;
	inner->pixmap = pixmap;
	inner->has_alpha = fmt.alpha_size != 0;
	inner->pict =
	    x_create_picture_with_visual_and_pixmap(base->c, fmt.visual, pixmap, 0, NULL);
	inner->owned = owned;
	inner->visual = fmt.visual;
	inner->refcount = 1;

	img->base.inner = (struct backend_image_inner_base *)inner;
	img->base.opacity = 1;
	img->rounded_rectangle = NULL;
	free(r);

	if (inner->pict == XCB_NONE) {
		free(inner);
		free(img);
		return NULL;
	}
	return img;
}
static void release_image_inner(backend_t *base, struct _xrender_image_data_inner *inner) {
	xcb_render_free_picture(base->c, inner->pict);
	if (inner->owned) {
		xcb_free_pixmap(base->c, inner->pixmap);
	}
	free(inner);
}

static void
release_rounded_corner_cache(backend_t *base, struct xrender_rounded_rectangle_cache *cache) {
	if (!cache) {
		return;
	}

	assert(cache->refcount > 0);
	cache->refcount--;
	if (cache->refcount == 0) {
		xcb_free_pixmap(base->c, cache->p);
		free(cache);
	}
}

static void release_image(backend_t *base, void *image) {
	struct xrender_image *img = image;
	release_rounded_corner_cache(base, img->rounded_rectangle);
	img->rounded_rectangle = NULL;
	img->base.inner->refcount -= 1;
	if (img->base.inner->refcount == 0) {
		release_image_inner(base, (void *)img->base.inner);
	}
	free(img);
}

static void deinit(backend_t *backend_data) {
	struct _xrender_data *xd = (void *)backend_data;
	for (int i = 0; i < 256; i++) {
		xcb_render_free_picture(xd->base.c, xd->alpha_pict[i]);
	}
	xcb_render_free_picture(xd->base.c, xd->target);
	for (int i = 0; i < 2; i++) {
		xcb_render_free_picture(xd->base.c, xd->back[i]);
		xcb_free_pixmap(xd->base.c, xd->back_pixmap[i]);
	}
	if (xd->present_event) {
		xcb_unregister_for_special_event(xd->base.c, xd->present_event);
	}
	xcb_render_free_picture(xd->base.c, xd->white_pixel);
	xcb_render_free_picture(xd->base.c, xd->black_pixel);
	free(xd);
}

static void present(backend_t *base, const region_t *region) {
	struct _xrender_data *xd = (void *)base;
	const rect_t *extent = pixman_region32_extents((region_t *)region);
	int16_t orig_x = to_i16_checked(extent->x1), orig_y = to_i16_checked(extent->y1);
	uint16_t region_width = to_u16_checked(extent->x2 - extent->x1),
	         region_height = to_u16_checked(extent->y2 - extent->y1);

	// compose() sets clip region on the back buffer, so clear it first
	x_clear_picture_clip_region(base->c, xd->back[xd->curr_back]);

	// limit the region of update
	x_set_picture_clip_region(base->c, xd->back[2], 0, 0, region);

	if (xd->vsync) {
		// Update the back buffer first, then present
		xcb_render_composite(base->c, XCB_RENDER_PICT_OP_SRC, xd->back[2],
		                     XCB_NONE, xd->back[xd->curr_back], orig_x, orig_y, 0,
		                     0, orig_x, orig_y, region_width, region_height);

		// Make sure we got reply from PresentPixmap before waiting for events,
		// to avoid deadlock
		auto e = xcb_request_check(
		    base->c, xcb_present_pixmap_checked(
		                 xd->base.c, xd->target_win,
		                 xd->back_pixmap[xd->curr_back], 0, XCB_NONE, XCB_NONE, 0,
		                 0, XCB_NONE, XCB_NONE, XCB_NONE, 0, 0, 0, 0, 0, NULL));
		if (e) {
			log_error("Failed to present pixmap");
			free(e);
			return;
		}
		// TODO(yshui) don't block wait for present completion
		xcb_present_generic_event_t *pev =
		    (void *)xcb_wait_for_special_event(base->c, xd->present_event);
		if (!pev) {
			// We don't know what happened, maybe X died
			// But reset buffer age, so in case we do recover, we will
			// render correctly.
			xd->buffer_age[0] = xd->buffer_age[1] = -1;
			return;
		}
		assert(pev->evtype == XCB_PRESENT_COMPLETE_NOTIFY);
		xcb_present_complete_notify_event_t *pcev = (void *)pev;
		// log_trace("Present complete: %d %ld", pcev->mode, pcev->msc);
		xd->buffer_age[xd->curr_back] = 1;

		// buffer_age < 0 means that back buffer is empty
		if (xd->buffer_age[1 - xd->curr_back] > 0) {
			xd->buffer_age[1 - xd->curr_back]++;
		}
		if (pcev->mode == XCB_PRESENT_COMPLETE_MODE_FLIP) {
			// We cannot use the pixmap we used anymore
			xd->curr_back = 1 - xd->curr_back;
		}
		free(pev);
	} else {
		// No vsync needed, draw into the target picture directly
		xcb_render_composite(base->c, XCB_RENDER_PICT_OP_SRC, xd->back[2],
		                     XCB_NONE, xd->target, orig_x, orig_y, 0, 0, orig_x,
		                     orig_y, region_width, region_height);
	}
}

static int buffer_age(backend_t *backend_data) {
	struct _xrender_data *xd = (void *)backend_data;
	if (!xd->vsync) {
		// Only the target picture really holds the screen content, and its
		// content is always up to date. So buffer age is always 1.
		return 1;
	}
	return xd->buffer_age[xd->curr_back];
}

static struct _xrender_image_data_inner *
new_inner(backend_t *base, int w, int h, xcb_visualid_t visual, uint8_t depth) {
	auto new_inner = ccalloc(1, struct _xrender_image_data_inner);
	new_inner->pixmap = x_create_pixmap(base->c, depth, base->root, w, h);
	if (new_inner->pixmap == XCB_NONE) {
		log_error("Failed to create pixmap for copy");
		free(new_inner);
		return NULL;
	}
	new_inner->pict = x_create_picture_with_visual_and_pixmap(
	    base->c, visual, new_inner->pixmap, 0, NULL);
	if (new_inner->pict == XCB_NONE) {
		log_error("Failed to create picture for copy");
		xcb_free_pixmap(base->c, new_inner->pixmap);
		free(new_inner);
		return NULL;
	}
	new_inner->width = w;
	new_inner->height = h;
	new_inner->visual = visual;
	new_inner->depth = depth;
	new_inner->refcount = 1;
	new_inner->owned = true;
	return new_inner;
}

static bool decouple_image(backend_t *base, struct backend_image *img, const region_t *reg) {
	if (img->inner->refcount == 1) {
		return true;
	}
	auto inner = (struct _xrender_image_data_inner *)img->inner;
	// Force new pixmap to a 32-bit ARGB visual to allow for transparent frames around
	// non-transparent windows
	auto visual = (inner->depth == 32)
	                  ? inner->visual
	                  : x_get_visual_for_standard(base->c, XCB_PICT_STANDARD_ARGB_32);
	auto inner2 = new_inner(base, inner->width, inner->height, visual, 32);
	if (!inner2) {
		return false;
	}

	x_set_picture_clip_region(base->c, inner->pict, 0, 0, reg);
	xcb_render_composite(base->c, XCB_RENDER_PICT_OP_SRC, inner->pict, XCB_NONE,
	                     inner2->pict, 0, 0, 0, 0, 0, 0, to_u16_checked(inner->width),
	                     to_u16_checked(inner->height));

	img->inner = (struct backend_image_inner_base *)inner2;
	inner->refcount--;
	return true;
}

static bool image_op(backend_t *base, enum image_operations op, void *image,
                     const region_t *reg_op, const region_t *reg_visible, void *arg) {
	struct _xrender_data *xd = (void *)base;
	struct backend_image *img = image;
	region_t reg;
	double *dargs = arg;

	pixman_region32_init(&reg);
	pixman_region32_intersect(&reg, (region_t *)reg_op, (region_t *)reg_visible);

	switch (op) {
	case IMAGE_OP_APPLY_ALPHA:
		assert(reg_op);

		if (!pixman_region32_not_empty(&reg)) {
			break;
		}

		if (dargs[0] == 1) {
			break;
		}

		if (!decouple_image(base, img, reg_visible)) {
			pixman_region32_fini(&reg);
			return false;
		}

		auto inner = (struct _xrender_image_data_inner *)img->inner;
		auto alpha_pict = xd->alpha_pict[(int)((1 - dargs[0]) * MAX_ALPHA)];
		x_set_picture_clip_region(base->c, inner->pict, 0, 0, &reg);
		xcb_render_composite(base->c, XCB_RENDER_PICT_OP_OUT_REVERSE, alpha_pict,
		                     XCB_NONE, inner->pict, 0, 0, 0, 0, 0, 0,
		                     to_u16_checked(inner->width),
		                     to_u16_checked(inner->height));
		inner->has_alpha = true;
		break;
	}
	pixman_region32_fini(&reg);
	return true;
}

static void *
create_blur_context(backend_t *base attr_unused, enum blur_method method, void *args) {
	auto ret = ccalloc(1, struct _xrender_blur_context);
	if (!method || method >= BLUR_METHOD_INVALID) {
		ret->method = BLUR_METHOD_NONE;
		return ret;
	}
	if (method == BLUR_METHOD_DUAL_KAWASE) {
		log_warn("Blur method 'dual_kawase' is not compatible with the 'xrender' "
		         "backend.");
		ret->method = BLUR_METHOD_NONE;
		return ret;
	}

	ret->method = BLUR_METHOD_KERNEL;
	struct conv **kernels;
	int kernel_count;
	if (method == BLUR_METHOD_KERNEL) {
		kernels = ((struct kernel_blur_args *)args)->kernels;
		kernel_count = ((struct kernel_blur_args *)args)->kernel_count;
	} else {
		kernels = generate_blur_kernel(method, args, &kernel_count);
	}

	ret->x_blur_kernel = ccalloc(kernel_count, struct x_convolution_kernel *);
	for (int i = 0; i < kernel_count; i++) {
		int center = kernels[i]->h * kernels[i]->w / 2;
		x_create_convolution_kernel(kernels[i], kernels[i]->data[center],
		                            &ret->x_blur_kernel[i]);
		ret->resize_width += kernels[i]->w / 2;
		ret->resize_height += kernels[i]->h / 2;
	}
	ret->x_blur_kernel_count = kernel_count;

	if (method != BLUR_METHOD_KERNEL) {
		// Kernels generated by generate_blur_kernel, so we need to free them.
		for (int i = 0; i < kernel_count; i++) {
			free(kernels[i]);
		}
		free(kernels);
	}
	return ret;
}

static void destroy_blur_context(backend_t *base attr_unused, void *ctx_) {
	struct _xrender_blur_context *ctx = ctx_;
	for (int i = 0; i < ctx->x_blur_kernel_count; i++) {
		free(ctx->x_blur_kernel[i]);
	}
	free(ctx->x_blur_kernel);
	free(ctx);
}

static void get_blur_size(void *blur_context, int *width, int *height) {
	struct _xrender_blur_context *ctx = blur_context;
	*width = ctx->resize_width;
	*height = ctx->resize_height;
}

static bool
read_pixel(backend_t *backend_data, void *image_data, int x, int y, struct color *output) {
	auto xd = (struct _xrender_data *)backend_data;
	auto img = (struct backend_image *)image_data;
	auto inner = (struct _xrender_image_data_inner *)img->inner;

	auto r = XCB_AWAIT(xcb_get_image, xd->base.c, XCB_IMAGE_FORMAT_XY_PIXMAP, inner->pixmap,
	                   to_i16_checked(x), to_i16_checked(y), 1, 1, (uint32_t)-1L);

	if (!r) {
		return false;
	}

	// Color format seems to be BGRA8888, see glamor_format_for_pixmap from the
	// Xserver codebase.
	uint8_t *pixels = xcb_get_image_data(r);
	output->blue = pixels[0] / 255.0;
	output->green = pixels[1] / 255.0;
	output->red = pixels[2] / 255.0;
	output->alpha = pixels[3] / 255.0;

	return true;
}

static backend_t *backend_xrender_init(session_t *ps) {
	auto xd = ccalloc(1, struct _xrender_data);
	init_backend_base(&xd->base, ps);

	for (int i = 0; i <= MAX_ALPHA; ++i) {
		double o = (double)i / (double)MAX_ALPHA;
		xd->alpha_pict[i] = solid_picture(ps->c, ps->root, false, o, 0, 0, 0);
		assert(xd->alpha_pict[i] != XCB_NONE);
	}

	xd->target_width = ps->root_width;
	xd->target_height = ps->root_height;
	xd->default_visual = ps->vis;
	xd->black_pixel = solid_picture(ps->c, ps->root, true, 1, 0, 0, 0);
	xd->white_pixel = solid_picture(ps->c, ps->root, true, 1, 1, 1, 1);

	xd->target_win = session_get_target_window(ps);
	xcb_render_create_picture_value_list_t pa = {
	    .subwindowmode = XCB_SUBWINDOW_MODE_INCLUDE_INFERIORS,
	};
	xd->target = x_create_picture_with_visual_and_pixmap(
	    ps->c, ps->vis, xd->target_win, XCB_RENDER_CP_SUBWINDOW_MODE, &pa);

	auto pictfmt = x_get_pictform_for_visual(ps->c, ps->vis);
	if (!pictfmt) {
		log_fatal("Default visual is invalid");
		abort();
	}

	xd->vsync = ps->o.vsync;
	if (ps->present_exists) {
		auto eid = x_new_id(ps->c);
		auto e =
		    xcb_request_check(ps->c, xcb_present_select_input_checked(
		                                 ps->c, eid, xd->target_win,
		                                 XCB_PRESENT_EVENT_MASK_COMPLETE_NOTIFY));
		if (e) {
			log_error("Cannot select present input, vsync will be disabled");
			xd->vsync = false;
			free(e);
		}

		xd->present_event =
		    xcb_register_for_special_xge(ps->c, &xcb_present_id, eid, NULL);
		if (!xd->present_event) {
			log_error("Cannot register for special XGE, vsync will be "
			          "disabled");
			xd->vsync = false;
		}
	} else {
		xd->vsync = false;
	}

	// We might need to do double buffering for vsync, and buffer 0 and 1 are for
	// double buffering.
	int first_buffer_index = xd->vsync ? 0 : 2;
	for (int i = first_buffer_index; i < 3; i++) {
		xd->back_pixmap[i] = x_create_pixmap(ps->c, pictfmt->depth, ps->root,
		                                     to_u16_checked(ps->root_width),
		                                     to_u16_checked(ps->root_height));
		const uint32_t pic_attrs_mask = XCB_RENDER_CP_REPEAT;
		const xcb_render_create_picture_value_list_t pic_attrs = {
		    .repeat = XCB_RENDER_REPEAT_PAD};
		xd->back[i] = x_create_picture_with_pictfmt_and_pixmap(
		    ps->c, pictfmt, xd->back_pixmap[i], pic_attrs_mask, &pic_attrs);
		xd->buffer_age[i] = -1;
		if (xd->back_pixmap[i] == XCB_NONE || xd->back[i] == XCB_NONE) {
			log_error("Cannot create pixmap for rendering");
			goto err;
		}
	}
	xd->curr_back = 0;

	return &xd->base;
err:
	deinit(&xd->base);
	return NULL;
}

void *clone_image(backend_t *base attr_unused, const void *image_data,
                  const region_t *reg_visible attr_unused) {
	auto new_img = ccalloc(1, struct xrender_image);
	*new_img = *(struct xrender_image *)image_data;
	new_img->base.inner->refcount++;
	if (new_img->rounded_rectangle) {
		new_img->rounded_rectangle->refcount++;
	}
	return new_img;
}

static bool
set_image_property(backend_t *base, enum image_properties op, void *image, void *args) {
	auto xrimg = (struct xrender_image *)image;
	if (op == IMAGE_PROPERTY_CORNER_RADIUS &&
	    ((double *)args)[0] != xrimg->base.corner_radius) {
		// Free cached rounded rectangle if corner radius changed
		release_rounded_corner_cache(base, xrimg->rounded_rectangle);
		xrimg->rounded_rectangle = NULL;
	}
	return default_set_image_property(base, op, image, args);
}

struct backend_operations xrender_ops = {
    .init = backend_xrender_init,
    .deinit = deinit,
    .blur = blur,
    .present = present,
    .compose = compose,
    .fill = fill,
    .bind_pixmap = bind_pixmap,
    .release_image = release_image,
    .render_shadow = default_backend_render_shadow,
    //.prepare_win = prepare_win,
    //.release_win = release_win,
    .is_image_transparent = default_is_image_transparent,
    .buffer_age = buffer_age,
    .max_buffer_age = 2,

    .image_op = image_op,
    .read_pixel = read_pixel,
    .clone_image = clone_image,
    .set_image_property = set_image_property,
    .create_blur_context = create_blur_context,
    .destroy_blur_context = destroy_blur_context,
    .get_blur_size = get_blur_size,
};

// vim: set noet sw=8 ts=8:<|MERGE_RESOLUTION|>--- conflicted
+++ resolved
@@ -88,12 +88,6 @@
 	bool owned;
 };
 
-<<<<<<< HEAD
-static void compose_impl(struct _xrender_data *xd, const struct backend_image *img,
-                         int dst_x1, int dst_y1, int dst_x2, int dst_y2,
-			 const region_t *reg_paint, const region_t *reg_visible,
-			 xcb_render_picture_t result) {
-=======
 struct xrender_rounded_rectangle_cache {
 	int refcount;
 	// A cached picture of a rounded rectangle. Xorg rasterizes shapes on CPU so it's
@@ -176,11 +170,11 @@
 	return ret;
 }
 
-static void compose_impl(struct _xrender_data *xd, struct xrender_image *xrimg, int dst_x,
-                         int dst_y, const region_t *reg_paint,
-                         const region_t *reg_visible, xcb_render_picture_t result) {
+static void compose_impl(struct _xrender_data *xd, struct xrender_image *xrimg,
+                         int dst_x1, int dst_y1, int dst_x2, int dst_y2,
+			 const region_t *reg_paint, const region_t *reg_visible,
+			 xcb_render_picture_t result) {
 	const struct backend_image *img = &xrimg->base;
->>>>>>> aa57d3f6
 	auto alpha_pict = xd->alpha_pict[(int)(img->opacity * MAX_ALPHA)];
 	auto inner = (struct _xrender_image_data_inner *)img->inner;
 	region_t reg;
@@ -200,8 +194,6 @@
 	pixman_region32_init(&reg);
 	pixman_region32_intersect(&reg, (region_t *)reg_paint, (region_t *)reg_visible);
 	x_set_picture_clip_region(xd->base.c, result, 0, 0, &reg);
-<<<<<<< HEAD
-
 #define DOUBLE_TO_XFIXED(value) ((xcb_render_fixed_t)(((double)(value)) * 65536))
 		{
 			const xcb_render_transform_t transform = {
@@ -214,15 +206,12 @@
 		}
 #undef DOUBLE_TO_XFIXED
 
-	if ((img->color_inverted || img->dim != 0) && has_alpha) {
-=======
 	if (img->corner_radius != 0 && xrimg->rounded_rectangle == NULL) {
 		xrimg->rounded_rectangle = make_rounded_corner_cache(
 		    xd->base.c, xd->white_pixel, xd->base.root, inner->width,
 		    inner->height, (int)img->corner_radius);
 	}
 	if (((img->color_inverted || img->dim != 0) && has_alpha) || img->corner_radius != 0) {
->>>>>>> aa57d3f6
 		// Apply image properties using a temporary image, because the source
 		// image is transparent. Otherwise the properties can be applied directly
 		// on the target image.
