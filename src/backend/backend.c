--- conflicted
+++ resolved
@@ -437,7 +437,6 @@
 		bool is_animating = 0 <= w->animation_progress && w->animation_progress < 1.0;
 		if (w->frame_opacity == 1 && !is_animating) {
 			ps->backend_data->ops->compose(ps->backend_data, w->win_image,
-<<<<<<< HEAD
 									w->g.x, w->g.y,
 									w->g.x + w->widthb, w->g.y + w->heightb,
 									&reg_paint_in_bound, &reg_visible);
@@ -452,7 +451,7 @@
 				// Only animate opacity here if we are resizing
 				// a transparent window
 				process_window_for_painting(ps, w, w->win_image,
-								1,
+								w->opacity >= 1 ? 1.0 : w->animation_progress,
 								&reg_bound, &reg_visible,
 								&reg_paint, &reg_paint_in_bound);
 
@@ -465,31 +464,10 @@
 									&reg_bound, &reg_visible,
 									&reg_paint, &reg_paint_in_bound);
 				}
-
-			} else {
-				process_window_for_painting(ps, w, w->win_image,
-								1,
-								&reg_bound, &reg_visible,
-								&reg_paint, &reg_paint_in_bound);
-=======
-			                               w->g.x, w->g.y, w->g.x + w->widthb,
-			                               w->g.y + w->heightb,
-			                               &reg_paint_in_bound, &reg_visible);
-		} else {
-			if (is_animating && w->old_win_image) {
-				assert(w->old_win_image);
-				process_window_for_painting(
-				    ps, w, w->win_image,
-				    w->opacity >= 1 ? 1.0 : w->animation_progress, &reg_bound,
-				    &reg_visible, &reg_paint, &reg_paint_in_bound);
-				process_window_for_painting(
-				    ps, w, w->old_win_image, 1.0 - w->animation_progress,
-				    &reg_bound, &reg_visible, &reg_paint, &reg_paint_in_bound);
 			} else {
 				process_window_for_painting(
 				    ps, w, w->win_image, 1.0, &reg_bound, &reg_visible,
 				    &reg_paint, &reg_paint_in_bound);
->>>>>>> 1972d958
 			}
 		}
 	skip:
