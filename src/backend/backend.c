// SPDX-License-Identifier: MPL-2.0
// Copyright (c) Yuxuan Shui <yshuiv7@gmail.com>
#include <xcb/sync.h>
#include <xcb/xcb.h>

#include "backend/backend.h"
#include "common.h"
#include "compiler.h"
#include "config.h"
#include "log.h"
#include "region.h"
#include "types.h"
#include "win.h"
#include "x.h"

extern struct backend_operations xrender_ops, dummy_ops;
#ifdef CONFIG_OPENGL
extern struct backend_operations glx_ops;
#endif

struct backend_operations *backend_list[NUM_BKEND] = {
    [BKEND_XRENDER] = &xrender_ops,
    [BKEND_DUMMY] = &dummy_ops,
#ifdef CONFIG_OPENGL
    [BKEND_GLX] = &glx_ops,
#endif
};

/**
 * @param all_damage if true ignore damage and repaint the whole screen
 */
region_t get_damage(session_t *ps, bool all_damage) {
	region_t region;
	auto buffer_age_fn = ps->backend_data->ops->buffer_age;
	int buffer_age = buffer_age_fn ? buffer_age_fn(ps->backend_data) : -1;

	if (all_damage) {
		buffer_age = -1;
	}

	pixman_region32_init(&region);
	if (buffer_age == -1 || buffer_age > ps->ndamage) {
		pixman_region32_copy(&region, &ps->screen_reg);
	} else {
		for (int i = 0; i < buffer_age; i++) {
			auto curr = ((ps->damage - ps->damage_ring) + i) % ps->ndamage;
			log_trace("damage index: %d, damage ring offset: %ld", i, curr);
			dump_region(&ps->damage_ring[curr]);
			pixman_region32_union(&region, &region, &ps->damage_ring[curr]);
		}
		pixman_region32_intersect(&region, &region, &ps->screen_reg);
	}
	return region;
}

static void process_window_for_painting(session_t *ps, struct managed_win* w, void* win_image,
					double additional_alpha,
					region_t* reg_bound, region_t* reg_visible,
					region_t* reg_paint, region_t* reg_paint_in_bound) {
	// For window image processing, we don't have to limit the process
	// region to damage for correctness. (see <damager-note> for
	// details)

	// The bounding shape, in window local coordinates
	region_t reg_bound_local;
	pixman_region32_init(&reg_bound_local);
	pixman_region32_copy(&reg_bound_local, reg_bound);
	pixman_region32_translate(&reg_bound_local, -w->g.x, -w->g.y);

	// The visible region, in window local coordinates
	// Although we don't limit process region to damage, we provide
	// that info in reg_visible as a hint. Since window image data
	// outside of the damage region won't be painted onto target
	region_t reg_visible_local;
	pixman_region32_init(&reg_visible_local);
	pixman_region32_intersect(&reg_visible_local, reg_visible, reg_paint);
	pixman_region32_translate(&reg_visible_local, -w->g.x, -w->g.y);
	// Data outside of the bounding shape won't be visible, but it is
	// not necessary to limit the image operations to the bounding
	// shape yet. So pass that as the visible region, not the clip
	// region.
	pixman_region32_intersect(&reg_visible_local, &reg_visible_local,
				  &reg_bound_local);

	auto new_img = ps->backend_data->ops->clone_image(
	    ps->backend_data, win_image, &reg_visible_local);
	if (w->invert_color) {
		ps->backend_data->ops->set_image_property(
		    ps->backend_data, IMAGE_PROPERTY_INVERTED, new_img, NULL);
	}
	if (w->dim) {
		double dim_opacity = ps->o.inactive_dim;
		if (!ps->o.inactive_dim_fixed) {
			dim_opacity *= w->opacity;
		}
		ps->backend_data->ops->set_image_property(
		    ps->backend_data, IMAGE_PROPERTY_DIM_LEVEL, new_img,
		    &dim_opacity);
	}
	if (w->frame_opacity != 1) {
		auto reg_frame = win_get_region_frame_local_by_val(w);
		ps->backend_data->ops->image_op(
		    ps->backend_data, IMAGE_OP_APPLY_ALPHA, new_img, &reg_frame,
		    &reg_visible_local, (double[]){w->frame_opacity});
		pixman_region32_fini(&reg_frame);
	}
	double alpha = additional_alpha*w->opacity;
	if (alpha < 1) {
		ps->backend_data->ops->set_image_property(
		    ps->backend_data, IMAGE_PROPERTY_OPACITY, new_img,
		    &alpha);
	}
	ps->backend_data->ops->compose(ps->backend_data, new_img,
				       w->g.x, w->g.y,
				       w->g.x + w->widthb, w->g.y + w->heightb,
				       reg_paint_in_bound, reg_visible);
	ps->backend_data->ops->release_image(ps->backend_data, new_img);
	pixman_region32_fini(&reg_visible_local);
	pixman_region32_fini(&reg_bound_local);
}

/// paint all windows
void paint_all_new(session_t *ps, struct managed_win *t, bool ignore_damage) {
	if (ps->o.xrender_sync_fence) {
		if (ps->xsync_exists && !x_fence_sync(ps->c, ps->sync_fence)) {
			log_error("x_fence_sync failed, xrender-sync-fence will be "
			          "disabled from now on.");
			xcb_sync_destroy_fence(ps->c, ps->sync_fence);
			ps->sync_fence = XCB_NONE;
			ps->o.xrender_sync_fence = false;
			ps->xsync_exists = false;
		}
	}
	// All painting will be limited to the damage, if _some_ of
	// the paints bleed out of the damage region, it will destroy
	// part of the image we want to reuse
	region_t reg_damage;
	if (!ignore_damage) {
		reg_damage = get_damage(ps, ps->o.monitor_repaint || !ps->o.use_damage);
	} else {
		pixman_region32_init(&reg_damage);
		pixman_region32_copy(&reg_damage, &ps->screen_reg);
	}

	if (!pixman_region32_not_empty(&reg_damage)) {
		pixman_region32_fini(&reg_damage);
		return;
	}

#ifdef DEBUG_REPAINT
	static struct timespec last_paint = {0};
#endif

	// <damage-note>
	// If use_damage is enabled, we MUST make sure only the damaged regions of the
	// screen are ever touched by the compositor. The reason is that at the beginning
	// of each render, we clear the damaged regions with the wallpaper, and nothing
	// else. If later during the render we changed anything outside the damaged
	// region, that won't be cleared by the next render, and will thus accumulate.
	// (e.g. if shadow is drawn outside the damaged region, it will become thicker and
	// thicker over time.)

	/// The adjusted damaged regions
	region_t reg_paint;
	assert(ps->o.blur_method != BLUR_METHOD_INVALID);
	if (ps->o.blur_method != BLUR_METHOD_NONE && ps->backend_data->ops->get_blur_size) {
		int blur_width, blur_height;
		ps->backend_data->ops->get_blur_size(ps->backend_blur_context,
		                                     &blur_width, &blur_height);

		// The region of screen a given window influences will be smeared
		// out by blur. With more windows on top of the given window, the
		// influences region will be smeared out more.
		//
		// Also, blurring requires data slightly outside the area that needs
		// to be blurred. The more semi-transparent windows are stacked on top
		// of each other, the larger the area will be.
		//
		// Instead of accurately calculate how much bigger the damage
		// region will be because of blur, we assume the worst case here.
		// That is, the damaged window is at the bottom of the stack, and
		// all other windows have semi-transparent background
		int resize_factor = 1;
		if (t) {
			resize_factor = t->stacking_rank;
		}
		resize_region_in_place(&reg_damage, blur_width * resize_factor,
		                       blur_height * resize_factor);
		reg_paint = resize_region(&reg_damage, blur_width * resize_factor,
		                          blur_height * resize_factor);
		pixman_region32_intersect(&reg_paint, &reg_paint, &ps->screen_reg);
		pixman_region32_intersect(&reg_damage, &reg_damage, &ps->screen_reg);
	} else {
		pixman_region32_init(&reg_paint);
		pixman_region32_copy(&reg_paint, &reg_damage);
	}

	// A hint to backend, the region that will be visible on screen
	// backend can optimize based on this info
	region_t reg_visible;
	pixman_region32_init(&reg_visible);
	pixman_region32_copy(&reg_visible, &ps->screen_reg);
	if (t && !ps->o.transparent_clipping) {
		// Calculate the region upon which the root window (wallpaper) is to be
		// painted based on the ignore region of the lowest window, if available
		//
		// NOTE If transparent_clipping is enabled, transparent windows are
		// included in the reg_ignore, but we still want to have the wallpaper
		// beneath them, so we don't use reg_ignore for wallpaper in that case.
		pixman_region32_subtract(&reg_visible, &reg_visible, t->reg_ignore);
	}

	// Region on screen we don't want any shadows on
	region_t reg_shadow_clip;
	pixman_region32_init(&reg_shadow_clip);

	if (ps->backend_data->ops->prepare) {
		ps->backend_data->ops->prepare(ps->backend_data, &reg_paint);
	}

	if (ps->root_image) {
		ps->backend_data->ops->compose(ps->backend_data, ps->root_image,
					       0, 0, ps->root_width, ps->root_height,
		                               &reg_paint, &reg_visible);
	} else {
		ps->backend_data->ops->fill(ps->backend_data, (struct color){0, 0, 0, 1},
		                            &reg_paint);
	}

	// Windows are sorted from bottom to top
	// Each window has a reg_ignore, which is the region obscured by all the windows
	// on top of that window. This is used to reduce the number of pixels painted.
	//
	// Whether this is beneficial is to be determined XXX
	for (auto w = t; w; w = w->prev_trans) {
		pixman_region32_subtract(&reg_visible, &ps->screen_reg, w->reg_ignore);
		assert(!(w->flags & WIN_FLAGS_IMAGE_ERROR));
		assert(!(w->flags & WIN_FLAGS_PIXMAP_STALE));
		assert(!(w->flags & WIN_FLAGS_PIXMAP_NONE));

		// The bounding shape of the window, in global/target coordinates
		// reminder: bounding shape contains the WM frame
		auto reg_bound = win_get_bounding_shape_global_by_val(w);

		// The clip region for the current window, in global/target coordinates
		// reg_paint_in_bound \in reg_paint
		region_t reg_paint_in_bound;
		pixman_region32_init(&reg_paint_in_bound);
		pixman_region32_intersect(&reg_paint_in_bound, &reg_bound, &reg_paint);
		if (ps->o.transparent_clipping) {
			// <transparent-clipping-note>
			// If transparent_clipping is enabled, we need to be SURE that
			// things are not drawn inside reg_ignore, because otherwise they
			// will appear underneath transparent windows.
			// So here we have make sure reg_paint_in_bound \in reg_visible
			// There are a few other places below where this is needed as
			// well.
			pixman_region32_intersect(&reg_paint_in_bound,
			                          &reg_paint_in_bound, &reg_visible);
		}

		// Blur window background
		/* TODO(yshui) since the backend might change the content of the window
		 * (e.g. with shaders), we should consult the backend whether the window
		 * is transparent or not. for now we will just rely on the force_win_blend
		 * option */
		auto real_win_mode = w->mode;

		if (w->blur_background &&
		    (ps->o.force_win_blend || real_win_mode == WMODE_TRANS ||
		     (ps->o.blur_background_frame && real_win_mode == WMODE_FRAME_TRANS))) {
			// Minimize the region we try to blur, if the window
			// itself is not opaque, only the frame is.

			double blur_opacity = 1;
			if (w->opacity < (1.0 / MAX_ALPHA)) {
				// Hide blur for fully transparent windows.
				blur_opacity = 0;
			} else if (w->state == WSTATE_MAPPING) {
				// Gradually increase the blur intensity during
				// fading in.
				assert(w->opacity <= w->opacity_target);
				blur_opacity = w->opacity / w->opacity_target;
			} else if (w->state == WSTATE_UNMAPPING ||
			           w->state == WSTATE_DESTROYING) {
				// Gradually decrease the blur intensity during
				// fading out.
				assert(w->opacity <= w->opacity_target_old);
				blur_opacity = w->opacity / w->opacity_target_old;
			} else if (w->state == WSTATE_FADING) {
				if (w->opacity < w->opacity_target &&
				    w->opacity_target_old < (1.0 / MAX_ALPHA)) {
					// Gradually increase the blur intensity during
					// fading in.
					assert(w->opacity <= w->opacity_target);
					blur_opacity = w->opacity / w->opacity_target;
				} else if (w->opacity > w->opacity_target &&
				           w->opacity_target < (1.0 / MAX_ALPHA)) {
					// Gradually decrease the blur intensity during
					// fading out.
					assert(w->opacity <= w->opacity_target_old);
					blur_opacity = w->opacity / w->opacity_target_old;
				}
			}
			assert(blur_opacity >= 0 && blur_opacity <= 1);

			if (real_win_mode == WMODE_TRANS || ps->o.force_win_blend) {
				// We need to blur the bounding shape of the window
				// (reg_paint_in_bound = reg_bound \cap reg_paint)
				ps->backend_data->ops->blur(
				    ps->backend_data, blur_opacity, ps->backend_blur_context,
				    &reg_paint_in_bound, &reg_visible);
			} else {
				// Window itself is solid, we only need to blur the frame
				// region

				// Readability assertions
				assert(ps->o.blur_background_frame);
				assert(real_win_mode == WMODE_FRAME_TRANS);

				auto reg_blur = win_get_region_frame_local_by_val(w);
				pixman_region32_translate(&reg_blur, w->g.x, w->g.y);
				// make sure reg_blur \in reg_paint
				pixman_region32_intersect(&reg_blur, &reg_blur, &reg_paint);
				if (ps->o.transparent_clipping) {
					// ref: <transparent-clipping-note>
					pixman_region32_intersect(&reg_blur, &reg_blur,
					                          &reg_visible);
				}
				ps->backend_data->ops->blur(ps->backend_data, blur_opacity,
				                            ps->backend_blur_context,
				                            &reg_blur, &reg_visible);
				pixman_region32_fini(&reg_blur);
			}
		}

		// Draw shadow on target
		if (w->shadow) {
			assert(!(w->flags & WIN_FLAGS_SHADOW_NONE));
			// Clip region for the shadow
			// reg_shadow \in reg_paint
			auto reg_shadow = win_extents_by_val(w);
			pixman_region32_intersect(&reg_shadow, &reg_shadow, &reg_paint);
			if (!ps->o.wintype_option[w->window_type].full_shadow) {
				pixman_region32_subtract(&reg_shadow, &reg_shadow, &reg_bound);
			}

			// Mask out the region we don't want shadow on
			if (pixman_region32_not_empty(&ps->shadow_exclude_reg)) {
				pixman_region32_subtract(&reg_shadow, &reg_shadow,
				                         &ps->shadow_exclude_reg);
			}
			if (pixman_region32_not_empty(&reg_shadow_clip)) {
				pixman_region32_subtract(&reg_shadow, &reg_shadow,
				                         &reg_shadow_clip);
			}

			if (ps->o.xinerama_shadow_crop && w->xinerama_scr >= 0 &&
			    w->xinerama_scr < ps->xinerama_nscrs) {
				// There can be a window where number of screens is
				// updated, but the screen number attached to the windows
				// have not.
				//
				// Window screen number will be updated eventually, so
				// here we just check to make sure we don't access out of
				// bounds.
				pixman_region32_intersect(
				    &reg_shadow, &reg_shadow,
				    &ps->xinerama_scr_regs[w->xinerama_scr]);
			}

			if (ps->o.transparent_clipping) {
				// ref: <transparent-clipping-note>
				pixman_region32_intersect(&reg_shadow, &reg_shadow,
				                          &reg_visible);
			}

			assert(w->shadow_image);
<<<<<<< HEAD
			if (w->opacity == 1) {
				ps->backend_data->ops->compose(
				    ps->backend_data, w->shadow_image,
				    w->g.x + w->shadow_dx, w->g.y + w->shadow_dy,
				    w->g.x + w->shadow_dx + w->shadow_width,
				    w->g.y + w->shadow_dy + w->shadow_height,
				    &reg_shadow, &reg_visible);
			} else {
				auto new_img = ps->backend_data->ops->clone_image(
				    ps->backend_data, w->shadow_image, &reg_visible);
				ps->backend_data->ops->set_image_property(
				    ps->backend_data, IMAGE_PROPERTY_OPACITY, new_img,
				    &w->opacity);
				ps->backend_data->ops->compose(
				    ps->backend_data, new_img,
				    w->g.x + w->shadow_dx, w->g.y + w->shadow_dy,
				    w->g.x + w->shadow_dx + w->shadow_width,
				    w->g.y + w->shadow_dy + w->shadow_height,
				    &reg_shadow, &reg_visible);
				ps->backend_data->ops->release_image(ps->backend_data, new_img);
			}
=======
			ps->backend_data->ops->set_image_property(
			    ps->backend_data, IMAGE_PROPERTY_OPACITY, w->shadow_image,
			    &w->opacity);
			ps->backend_data->ops->compose(
			    ps->backend_data, w->shadow_image, w->g.x + w->shadow_dx,
			    w->g.y + w->shadow_dy, &reg_shadow, &reg_visible);
>>>>>>> 24b44507
			pixman_region32_fini(&reg_shadow);
		}

		// Update image properties
		{
			double dim_opacity = 0.0;
			if (w->dim) {
				dim_opacity = ps->o.inactive_dim;
				if (!ps->o.inactive_dim_fixed) {
					dim_opacity *= w->opacity;
				}
			}

			ps->backend_data->ops->set_image_property(
			    ps->backend_data, IMAGE_PROPERTY_MAX_BRIGHTNESS, w->win_image,
			    &ps->o.max_brightness);
			ps->backend_data->ops->set_image_property(
			    ps->backend_data, IMAGE_PROPERTY_INVERTED, w->win_image,
			    &w->invert_color);
			ps->backend_data->ops->set_image_property(
			    ps->backend_data, IMAGE_PROPERTY_DIM_LEVEL, w->win_image,
			    &dim_opacity);
			ps->backend_data->ops->set_image_property(
			    ps->backend_data, IMAGE_PROPERTY_OPACITY, w->win_image, &w->opacity);
		}

		if (w->opacity * MAX_ALPHA < 1) {
			// We don't need to paint the window body itself if it's
			// completely transparent.
			goto skip;
		}

		if (w->clip_shadow_above) {
			// Add window bounds to shadow-clip region
			pixman_region32_union(&reg_shadow_clip, &reg_shadow_clip, &reg_bound);
		} else {
			// Remove overlapping window bounds from shadow-clip region
			pixman_region32_subtract(&reg_shadow_clip, &reg_shadow_clip, &reg_bound);
		}

		// Draw window on target
<<<<<<< HEAD
		if (!w->invert_color && !w->dim && w->frame_opacity == 1 && w->opacity == 1
		    && w->animation_progress >= 1.0) {
=======
		if (w->frame_opacity == 1) {
>>>>>>> 24b44507
			ps->backend_data->ops->compose(ps->backend_data, w->win_image,
			                               w->g.x, w->g.y,
						       w->g.x + w->widthb, w->g.y + w->heightb,
			                               &reg_paint_in_bound, &reg_visible);
<<<<<<< HEAD
		} else if (w->opacity * MAX_ALPHA >= 1) {
			// We don't need to paint the window body itself if it's
			// completely transparent.

			if (w->animation_progress < 1.0) {
				assert(w->old_win_image);
				process_window_for_painting(ps, w, w->win_image,
							    w->opacity >= 1 ? 1.0 : w->animation_progress,
							    &reg_bound, &reg_visible,
							    &reg_paint, &reg_paint_in_bound);
				process_window_for_painting(ps, w, w->old_win_image,
							    1.0 - w->animation_progress,
							    &reg_bound, &reg_visible,
							    &reg_paint, &reg_paint_in_bound);
			} else {
				process_window_for_painting(ps, w, w->win_image,
							    1.0,
							    &reg_bound, &reg_visible,
							    &reg_paint, &reg_paint_in_bound);
			}
=======
		} else {
			// For window image processing, we don't have to limit the process
			// region to damage for correctness. (see <damager-note> for
			// details)

			// The visible region, in window local coordinates Although we
			// don't limit process region to damage, we provide that info in
			// reg_visible as a hint. Since window image data outside of the
			// damage region won't be painted onto target
			region_t reg_visible_local;
			{
				// The bounding shape, in window local coordinates
				region_t reg_bound_local;
				pixman_region32_init(&reg_bound_local);
				pixman_region32_copy(&reg_bound_local, &reg_bound);
				pixman_region32_translate(&reg_bound_local, -w->g.x, -w->g.y);

				pixman_region32_init(&reg_visible_local);
				pixman_region32_intersect(&reg_visible_local,
				                          &reg_visible, &reg_paint);
				pixman_region32_translate(&reg_visible_local, -w->g.x,
				                          -w->g.y);
				// Data outside of the bounding shape won't be visible,
				// but it is not necessary to limit the image operations
				// to the bounding shape yet. So pass that as the visible
				// region, not the clip region.
				pixman_region32_intersect(
				    &reg_visible_local, &reg_visible_local, &reg_bound_local);
				pixman_region32_fini(&reg_bound_local);
			}

			auto new_img = ps->backend_data->ops->clone_image(
			    ps->backend_data, w->win_image, &reg_visible_local);
			auto reg_frame = win_get_region_frame_local_by_val(w);
			ps->backend_data->ops->image_op(
			    ps->backend_data, IMAGE_OP_APPLY_ALPHA, new_img, &reg_frame,
			    &reg_visible_local, (double[]){w->frame_opacity});
			pixman_region32_fini(&reg_frame);
			ps->backend_data->ops->compose(ps->backend_data, new_img, w->g.x,
			                               w->g.y, &reg_paint_in_bound,
			                               &reg_visible);
			ps->backend_data->ops->release_image(ps->backend_data, new_img);
			pixman_region32_fini(&reg_visible_local);
>>>>>>> 24b44507
		}
	skip:
		pixman_region32_fini(&reg_bound);
		pixman_region32_fini(&reg_paint_in_bound);
	}
	pixman_region32_fini(&reg_paint);
	pixman_region32_fini(&reg_shadow_clip);

	if (ps->o.monitor_repaint) {
		const struct color DEBUG_COLOR = {0.5, 0, 0, 0.5};
		auto reg_damage_debug = get_damage(ps, false);
		ps->backend_data->ops->fill(ps->backend_data, DEBUG_COLOR, &reg_damage_debug);
		pixman_region32_fini(&reg_damage_debug);
	}

	// Move the head of the damage ring
	ps->damage = ps->damage - 1;
	if (ps->damage < ps->damage_ring) {
		ps->damage = ps->damage_ring + ps->ndamage - 1;
	}
	pixman_region32_clear(ps->damage);

	if (ps->backend_data->ops->present) {
		// Present the rendered scene
		// Vsync is done here
		ps->backend_data->ops->present(ps->backend_data, &reg_damage);
	}

	pixman_region32_fini(&reg_damage);

#ifdef DEBUG_REPAINT
	struct timespec now = get_time_timespec();
	struct timespec diff = {0};
	timespec_subtract(&diff, &now, &last_paint);
	log_trace("[ %5ld:%09ld ] ", diff.tv_sec, diff.tv_nsec);
	last_paint = now;
	log_trace("paint:");
	for (win *w = t; w; w = w->prev_trans)
		log_trace(" %#010lx", w->id);
#endif
}

// vim: set noet sw=8 ts=8 :<|MERGE_RESOLUTION|>--- conflicted
+++ resolved
@@ -61,62 +61,48 @@
 	// region to damage for correctness. (see <damager-note> for
 	// details)
 
-	// The bounding shape, in window local coordinates
-	region_t reg_bound_local;
-	pixman_region32_init(&reg_bound_local);
-	pixman_region32_copy(&reg_bound_local, reg_bound);
-	pixman_region32_translate(&reg_bound_local, -w->g.x, -w->g.y);
-
-	// The visible region, in window local coordinates
-	// Although we don't limit process region to damage, we provide
-	// that info in reg_visible as a hint. Since window image data
-	// outside of the damage region won't be painted onto target
+	// The visible region, in window local coordinates Although we
+	// don't limit process region to damage, we provide that info in
+	// reg_visible as a hint. Since window image data outside of the
+	// damage region won't be painted onto target
 	region_t reg_visible_local;
-	pixman_region32_init(&reg_visible_local);
-	pixman_region32_intersect(&reg_visible_local, reg_visible, reg_paint);
-	pixman_region32_translate(&reg_visible_local, -w->g.x, -w->g.y);
-	// Data outside of the bounding shape won't be visible, but it is
-	// not necessary to limit the image operations to the bounding
-	// shape yet. So pass that as the visible region, not the clip
-	// region.
-	pixman_region32_intersect(&reg_visible_local, &reg_visible_local,
-				  &reg_bound_local);
+	{
+		// The bounding shape, in window local coordinates
+		region_t reg_bound_local;
+		pixman_region32_init(&reg_bound_local);
+		pixman_region32_copy(&reg_bound_local, reg_bound);
+		pixman_region32_translate(&reg_bound_local, -w->g.x, -w->g.y);
+
+		pixman_region32_init(&reg_visible_local);
+		pixman_region32_intersect(&reg_visible_local,
+					  reg_visible, reg_paint);
+		pixman_region32_translate(&reg_visible_local, -w->g.x,
+					  -w->g.y);
+		// Data outside of the bounding shape won't be visible,
+		// but it is not necessary to limit the image operations
+		// to the bounding shape yet. So pass that as the visible
+		// region, not the clip region.
+		pixman_region32_intersect(
+		    &reg_visible_local, &reg_visible_local, &reg_bound_local);
+		pixman_region32_fini(&reg_bound_local);
+	}
 
 	auto new_img = ps->backend_data->ops->clone_image(
 	    ps->backend_data, win_image, &reg_visible_local);
-	if (w->invert_color) {
-		ps->backend_data->ops->set_image_property(
-		    ps->backend_data, IMAGE_PROPERTY_INVERTED, new_img, NULL);
-	}
-	if (w->dim) {
-		double dim_opacity = ps->o.inactive_dim;
-		if (!ps->o.inactive_dim_fixed) {
-			dim_opacity *= w->opacity;
-		}
-		ps->backend_data->ops->set_image_property(
-		    ps->backend_data, IMAGE_PROPERTY_DIM_LEVEL, new_img,
-		    &dim_opacity);
-	}
-	if (w->frame_opacity != 1) {
-		auto reg_frame = win_get_region_frame_local_by_val(w);
-		ps->backend_data->ops->image_op(
-		    ps->backend_data, IMAGE_OP_APPLY_ALPHA, new_img, &reg_frame,
-		    &reg_visible_local, (double[]){w->frame_opacity});
-		pixman_region32_fini(&reg_frame);
-	}
+	auto reg_frame = win_get_region_frame_local_by_val(w);
 	double alpha = additional_alpha*w->opacity;
-	if (alpha < 1) {
-		ps->backend_data->ops->set_image_property(
-		    ps->backend_data, IMAGE_PROPERTY_OPACITY, new_img,
-		    &alpha);
-	}
+	ps->backend_data->ops->set_image_property(
+	    ps->backend_data, IMAGE_PROPERTY_OPACITY, new_img, &alpha);
+	ps->backend_data->ops->image_op(
+	    ps->backend_data, IMAGE_OP_APPLY_ALPHA, new_img, &reg_frame,
+	    &reg_visible_local, (double[]){w->frame_opacity});
+	pixman_region32_fini(&reg_frame);
 	ps->backend_data->ops->compose(ps->backend_data, new_img,
 				       w->g.x, w->g.y,
 				       w->g.x + w->widthb, w->g.y + w->heightb,
 				       reg_paint_in_bound, reg_visible);
 	ps->backend_data->ops->release_image(ps->backend_data, new_img);
 	pixman_region32_fini(&reg_visible_local);
-	pixman_region32_fini(&reg_bound_local);
 }
 
 /// paint all windows
@@ -376,36 +362,15 @@
 			}
 
 			assert(w->shadow_image);
-<<<<<<< HEAD
-			if (w->opacity == 1) {
-				ps->backend_data->ops->compose(
-				    ps->backend_data, w->shadow_image,
-				    w->g.x + w->shadow_dx, w->g.y + w->shadow_dy,
-				    w->g.x + w->shadow_dx + w->shadow_width,
-				    w->g.y + w->shadow_dy + w->shadow_height,
-				    &reg_shadow, &reg_visible);
-			} else {
-				auto new_img = ps->backend_data->ops->clone_image(
-				    ps->backend_data, w->shadow_image, &reg_visible);
-				ps->backend_data->ops->set_image_property(
-				    ps->backend_data, IMAGE_PROPERTY_OPACITY, new_img,
-				    &w->opacity);
-				ps->backend_data->ops->compose(
-				    ps->backend_data, new_img,
-				    w->g.x + w->shadow_dx, w->g.y + w->shadow_dy,
-				    w->g.x + w->shadow_dx + w->shadow_width,
-				    w->g.y + w->shadow_dy + w->shadow_height,
-				    &reg_shadow, &reg_visible);
-				ps->backend_data->ops->release_image(ps->backend_data, new_img);
-			}
-=======
 			ps->backend_data->ops->set_image_property(
 			    ps->backend_data, IMAGE_PROPERTY_OPACITY, w->shadow_image,
 			    &w->opacity);
 			ps->backend_data->ops->compose(
-			    ps->backend_data, w->shadow_image, w->g.x + w->shadow_dx,
-			    w->g.y + w->shadow_dy, &reg_shadow, &reg_visible);
->>>>>>> 24b44507
+			    ps->backend_data, w->shadow_image,
+			    w->g.x + w->shadow_dx, w->g.y + w->shadow_dy,
+			    w->g.x + w->shadow_dx + w->shadow_width,
+			    w->g.y + w->shadow_dy + w->shadow_height,
+			    &reg_shadow, &reg_visible);
 			pixman_region32_fini(&reg_shadow);
 		}
 
@@ -447,21 +412,12 @@
 		}
 
 		// Draw window on target
-<<<<<<< HEAD
-		if (!w->invert_color && !w->dim && w->frame_opacity == 1 && w->opacity == 1
-		    && w->animation_progress >= 1.0) {
-=======
-		if (w->frame_opacity == 1) {
->>>>>>> 24b44507
+		if (w->frame_opacity == 1 && w->animation_progress >= 1.0) {
 			ps->backend_data->ops->compose(ps->backend_data, w->win_image,
 			                               w->g.x, w->g.y,
 						       w->g.x + w->widthb, w->g.y + w->heightb,
 			                               &reg_paint_in_bound, &reg_visible);
-<<<<<<< HEAD
-		} else if (w->opacity * MAX_ALPHA >= 1) {
-			// We don't need to paint the window body itself if it's
-			// completely transparent.
-
+		} else {
 			if (w->animation_progress < 1.0) {
 				assert(w->old_win_image);
 				process_window_for_painting(ps, w, w->win_image,
@@ -478,51 +434,6 @@
 							    &reg_bound, &reg_visible,
 							    &reg_paint, &reg_paint_in_bound);
 			}
-=======
-		} else {
-			// For window image processing, we don't have to limit the process
-			// region to damage for correctness. (see <damager-note> for
-			// details)
-
-			// The visible region, in window local coordinates Although we
-			// don't limit process region to damage, we provide that info in
-			// reg_visible as a hint. Since window image data outside of the
-			// damage region won't be painted onto target
-			region_t reg_visible_local;
-			{
-				// The bounding shape, in window local coordinates
-				region_t reg_bound_local;
-				pixman_region32_init(&reg_bound_local);
-				pixman_region32_copy(&reg_bound_local, &reg_bound);
-				pixman_region32_translate(&reg_bound_local, -w->g.x, -w->g.y);
-
-				pixman_region32_init(&reg_visible_local);
-				pixman_region32_intersect(&reg_visible_local,
-				                          &reg_visible, &reg_paint);
-				pixman_region32_translate(&reg_visible_local, -w->g.x,
-				                          -w->g.y);
-				// Data outside of the bounding shape won't be visible,
-				// but it is not necessary to limit the image operations
-				// to the bounding shape yet. So pass that as the visible
-				// region, not the clip region.
-				pixman_region32_intersect(
-				    &reg_visible_local, &reg_visible_local, &reg_bound_local);
-				pixman_region32_fini(&reg_bound_local);
-			}
-
-			auto new_img = ps->backend_data->ops->clone_image(
-			    ps->backend_data, w->win_image, &reg_visible_local);
-			auto reg_frame = win_get_region_frame_local_by_val(w);
-			ps->backend_data->ops->image_op(
-			    ps->backend_data, IMAGE_OP_APPLY_ALPHA, new_img, &reg_frame,
-			    &reg_visible_local, (double[]){w->frame_opacity});
-			pixman_region32_fini(&reg_frame);
-			ps->backend_data->ops->compose(ps->backend_data, new_img, w->g.x,
-			                               w->g.y, &reg_paint_in_bound,
-			                               &reg_visible);
-			ps->backend_data->ops->release_image(ps->backend_data, new_img);
-			pixman_region32_fini(&reg_visible_local);
->>>>>>> 24b44507
 		}
 	skip:
 		pixman_region32_fini(&reg_bound);
