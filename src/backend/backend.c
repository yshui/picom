// SPDX-License-Identifier: MPL-2.0
// Copyright (c) Yuxuan Shui <yshuiv7@gmail.com>
#include <xcb/sync.h>
#include <xcb/xcb.h>

#include "backend/backend.h"
#include "common.h"
#include "compiler.h"
#include "config.h"
#include "log.h"
#include "region.h"
#include "types.h"
#include "win.h"
#include "x.h"

extern struct backend_operations xrender_ops, dummy_ops;
#ifdef CONFIG_OPENGL
extern struct backend_operations glx_ops;
#endif

struct backend_operations *backend_list[NUM_BKEND] = {
    [BKEND_XRENDER] = &xrender_ops,
    [BKEND_DUMMY] = &dummy_ops,
#ifdef CONFIG_OPENGL
    [BKEND_GLX] = &glx_ops,
#endif
};

/**
 * @param all_damage if true ignore damage and repaint the whole screen
 */
region_t get_damage(session_t *ps, bool all_damage) {
	region_t region;
	auto buffer_age_fn = ps->backend_data->ops->buffer_age;
	int buffer_age = buffer_age_fn ? buffer_age_fn(ps->backend_data) : -1;

	if (all_damage) {
		buffer_age = -1;
	}

	pixman_region32_init(&region);
	if (buffer_age == -1 || buffer_age > ps->ndamage) {
		pixman_region32_copy(&region, &ps->screen_reg);
	} else {
		for (int i = 0; i < buffer_age; i++) {
			auto curr = ((ps->damage - ps->damage_ring) + i) % ps->ndamage;
			log_trace("damage index: %d, damage ring offset: %td", i, curr);
			dump_region(&ps->damage_ring[curr]);
			pixman_region32_union(&region, &region, &ps->damage_ring[curr]);
		}
		pixman_region32_intersect(&region, &region, &ps->screen_reg);
	}
	return region;
}

<<<<<<< HEAD
static void process_window_for_painting(session_t *ps, struct managed_win *w,
                                        void *win_image, double additional_alpha,
                                        region_t *reg_bound, region_t *reg_visible,
                                        region_t *reg_paint, region_t *reg_paint_in_bound) {
	// For window image processing, we don't have to limit the process
	// region to damage for correctness. (see <damager-note> for
	// details)

	// The visible region, in window local coordinates Although we
	// don't limit process region to damage, we provide that info in
	// reg_visible as a hint. Since window image data outside of the
	// damage region won't be painted onto target
	region_t reg_visible_local;
	{
		// The bounding shape, in window local coordinates
		region_t reg_bound_local;
		pixman_region32_init(&reg_bound_local);
		pixman_region32_copy(&reg_bound_local, reg_bound);
		pixman_region32_translate(&reg_bound_local, -w->g.x, -w->g.y);

		pixman_region32_init(&reg_visible_local);
		pixman_region32_intersect(&reg_visible_local, reg_visible, reg_paint);
		pixman_region32_translate(&reg_visible_local, -w->g.x, -w->g.y);
		// Data outside of the bounding shape won't be visible,
		// but it is not necessary to limit the image operations
		// to the bounding shape yet. So pass that as the visible
		// region, not the clip region.
		pixman_region32_intersect(&reg_visible_local, &reg_visible_local,
		                          &reg_bound_local);
		pixman_region32_fini(&reg_bound_local);
	}

	auto new_img = ps->backend_data->ops->clone_image(ps->backend_data, win_image,
	                                                  &reg_visible_local);
	auto reg_frame = win_get_region_frame_local_by_val(w);
	double alpha = additional_alpha * w->opacity;
	ps->backend_data->ops->set_image_property(
	    ps->backend_data, IMAGE_PROPERTY_OPACITY, new_img, &alpha);
	ps->backend_data->ops->image_op(ps->backend_data, IMAGE_OP_APPLY_ALPHA, new_img,
	                                &reg_frame, &reg_visible_local,
	                                (double[]){w->frame_opacity});
	pixman_region32_fini(&reg_frame);
	ps->backend_data->ops->compose(ps->backend_data, new_img, w->g.x, w->g.y,
	                               w->g.x + w->widthb, w->g.y + w->heightb,
	                               reg_paint_in_bound, reg_visible);
	ps->backend_data->ops->release_image(ps->backend_data, new_img);
	pixman_region32_fini(&reg_visible_local);
=======
void handle_device_reset(session_t *ps) {
	log_error("Device reset detected");
	// Wait for reset to complete
	// Although ideally the backend should return DEVICE_STATUS_NORMAL after a reset
	// is completed, it's not always possible.
	//
	// According to ARB_robustness (emphasis mine):
	//
	//     "If a reset status other than NO_ERROR is returned and subsequent
	//     calls return NO_ERROR, the context reset was encountered and
	//     completed. If a reset status is repeatedly returned, the context **may**
	//     be in the process of resetting."
	//
	//  Which means it may also not be in the process of resetting. For example on
	//  AMDGPU devices, Mesa OpenGL always return CONTEXT_RESET after a reset has
	//  started, completed or not.
	//
	//  So here we blindly wait 5 seconds and hope ourselves best of the luck.
	sleep(5);

	// Reset picom
	log_info("Resetting picom after device reset");
	ev_break(ps->loop, EVBREAK_ALL);
>>>>>>> cd50596f
}

/// paint all windows
void paint_all_new(session_t *ps, struct managed_win *t, bool ignore_damage) {
	if (ps->backend_data->ops->device_status &&
	    ps->backend_data->ops->device_status(ps->backend_data) != DEVICE_STATUS_NORMAL) {
		return handle_device_reset(ps);
	}
	if (ps->o.xrender_sync_fence) {
		if (ps->xsync_exists && !x_fence_sync(ps->c, ps->sync_fence)) {
			log_error("x_fence_sync failed, xrender-sync-fence will be "
			          "disabled from now on.");
			xcb_sync_destroy_fence(ps->c, ps->sync_fence);
			ps->sync_fence = XCB_NONE;
			ps->o.xrender_sync_fence = false;
			ps->xsync_exists = false;
		}
	}
	// All painting will be limited to the damage, if _some_ of
	// the paints bleed out of the damage region, it will destroy
	// part of the image we want to reuse
	region_t reg_damage;
	if (!ignore_damage) {
		reg_damage = get_damage(ps, ps->o.monitor_repaint || !ps->o.use_damage);
	} else {
		pixman_region32_init(&reg_damage);
		pixman_region32_copy(&reg_damage, &ps->screen_reg);
	}

	if (!pixman_region32_not_empty(&reg_damage)) {
		pixman_region32_fini(&reg_damage);
		return;
	}

#ifdef DEBUG_REPAINT
	static struct timespec last_paint = {0};
#endif

	// <damage-note>
	// If use_damage is enabled, we MUST make sure only the damaged regions of the
	// screen are ever touched by the compositor. The reason is that at the beginning
	// of each render, we clear the damaged regions with the wallpaper, and nothing
	// else. If later during the render we changed anything outside the damaged
	// region, that won't be cleared by the next render, and will thus accumulate.
	// (e.g. if shadow is drawn outside the damaged region, it will become thicker and
	// thicker over time.)

	/// The adjusted damaged regions
	region_t reg_paint;
	assert(ps->o.blur_method != BLUR_METHOD_INVALID);
	if (ps->o.blur_method != BLUR_METHOD_NONE && ps->backend_data->ops->get_blur_size) {
		int blur_width, blur_height;
		ps->backend_data->ops->get_blur_size(ps->backend_blur_context,
		                                     &blur_width, &blur_height);

		// The region of screen a given window influences will be smeared
		// out by blur. With more windows on top of the given window, the
		// influences region will be smeared out more.
		//
		// Also, blurring requires data slightly outside the area that needs
		// to be blurred. The more semi-transparent windows are stacked on top
		// of each other, the larger the area will be.
		//
		// Instead of accurately calculate how much bigger the damage
		// region will be because of blur, we assume the worst case here.
		// That is, the damaged window is at the bottom of the stack, and
		// all other windows have semi-transparent background
		int resize_factor = 1;
		if (t) {
			resize_factor = t->stacking_rank;
		}
		resize_region_in_place(&reg_damage, blur_width * resize_factor,
		                       blur_height * resize_factor);
		reg_paint = resize_region(&reg_damage, blur_width * resize_factor,
		                          blur_height * resize_factor);
		pixman_region32_intersect(&reg_paint, &reg_paint, &ps->screen_reg);
		pixman_region32_intersect(&reg_damage, &reg_damage, &ps->screen_reg);
	} else {
		pixman_region32_init(&reg_paint);
		pixman_region32_copy(&reg_paint, &reg_damage);
	}

	// A hint to backend, the region that will be visible on screen
	// backend can optimize based on this info
	region_t reg_visible;
	pixman_region32_init(&reg_visible);
	pixman_region32_copy(&reg_visible, &ps->screen_reg);
	if (t && !ps->o.transparent_clipping) {
		// Calculate the region upon which the root window (wallpaper) is to be
		// painted based on the ignore region of the lowest window, if available
		//
		// NOTE If transparent_clipping is enabled, transparent windows are
		// included in the reg_ignore, but we still want to have the wallpaper
		// beneath them, so we don't use reg_ignore for wallpaper in that case.
		pixman_region32_subtract(&reg_visible, &reg_visible, t->reg_ignore);
	}

	// Region on screen we don't want any shadows on
	region_t reg_shadow_clip;
	pixman_region32_init(&reg_shadow_clip);

	if (ps->backend_data->ops->prepare) {
		ps->backend_data->ops->prepare(ps->backend_data, &reg_paint);
	}

	if (ps->root_image) {
		ps->backend_data->ops->compose(ps->backend_data, ps->root_image, 0, 0,
		                               ps->root_width, ps->root_height,
		                               &reg_paint, &reg_visible);
	} else {
		ps->backend_data->ops->fill(ps->backend_data, (struct color){0, 0, 0, 1},
		                            &reg_paint);
	}

	// Windows are sorted from bottom to top
	// Each window has a reg_ignore, which is the region obscured by all the windows
	// on top of that window. This is used to reduce the number of pixels painted.
	//
	// Whether this is beneficial is to be determined XXX
	for (auto w = t; w; w = w->prev_trans) {
		pixman_region32_subtract(&reg_visible, &ps->screen_reg, w->reg_ignore);
		assert(!(w->flags & WIN_FLAGS_IMAGE_ERROR));
		assert(!(w->flags & WIN_FLAGS_PIXMAP_STALE));
		assert(!(w->flags & WIN_FLAGS_PIXMAP_NONE));

		// The bounding shape of the window, in global/target coordinates
		// reminder: bounding shape contains the WM frame
		auto reg_bound = win_get_bounding_shape_global_by_val(w);

		// The clip region for the current window, in global/target coordinates
		// reg_paint_in_bound \in reg_paint
		region_t reg_paint_in_bound;
		pixman_region32_init(&reg_paint_in_bound);
		pixman_region32_intersect(&reg_paint_in_bound, &reg_bound, &reg_paint);
		if (ps->o.transparent_clipping) {
			// <transparent-clipping-note>
			// If transparent_clipping is enabled, we need to be SURE that
			// things are not drawn inside reg_ignore, because otherwise they
			// will appear underneath transparent windows.
			// So here we have make sure reg_paint_in_bound \in reg_visible
			// There are a few other places below where this is needed as
			// well.
			pixman_region32_intersect(&reg_paint_in_bound,
			                          &reg_paint_in_bound, &reg_visible);
		}

		// Blur window background
		/* TODO(yshui) since the backend might change the content of the window
		 * (e.g. with shaders), we should consult the backend whether the window
		 * is transparent or not. for now we will just rely on the force_win_blend
		 * option */
		auto real_win_mode = w->mode;

		if (w->blur_background &&
		    (ps->o.force_win_blend || real_win_mode == WMODE_TRANS ||
		     (ps->o.blur_background_frame && real_win_mode == WMODE_FRAME_TRANS))) {
			// Minimize the region we try to blur, if the window
			// itself is not opaque, only the frame is.

			double blur_opacity = 1;
			if (w->opacity < (1.0 / MAX_ALPHA)) {
				// Hide blur for fully transparent windows.
				blur_opacity = 0;
			} else if (w->state == WSTATE_MAPPING) {
				// Gradually increase the blur intensity during
				// fading in.
				assert(w->opacity <= w->opacity_target);
				blur_opacity = w->opacity / w->opacity_target;
			} else if (w->state == WSTATE_UNMAPPING ||
			           w->state == WSTATE_DESTROYING) {
				// Gradually decrease the blur intensity during
				// fading out.
				assert(w->opacity <= w->opacity_target_old);
				blur_opacity = w->opacity / w->opacity_target_old;
			} else if (w->state == WSTATE_FADING) {
				if (w->opacity < w->opacity_target &&
				    w->opacity_target_old < (1.0 / MAX_ALPHA)) {
					// Gradually increase the blur intensity during
					// fading in.
					assert(w->opacity <= w->opacity_target);
					blur_opacity = w->opacity / w->opacity_target;
				} else if (w->opacity > w->opacity_target &&
				           w->opacity_target < (1.0 / MAX_ALPHA)) {
					// Gradually decrease the blur intensity during
					// fading out.
					assert(w->opacity <= w->opacity_target_old);
					blur_opacity = w->opacity / w->opacity_target_old;
				}
			}
			assert(blur_opacity >= 0 && blur_opacity <= 1);

			if (real_win_mode == WMODE_TRANS || ps->o.force_win_blend) {
				// We need to blur the bounding shape of the window
				// (reg_paint_in_bound = reg_bound \cap reg_paint)
				ps->backend_data->ops->blur(
				    ps->backend_data, blur_opacity, ps->backend_blur_context,
				    &reg_paint_in_bound, &reg_visible);
			} else {
				// Window itself is solid, we only need to blur the frame
				// region

				// Readability assertions
				assert(ps->o.blur_background_frame);
				assert(real_win_mode == WMODE_FRAME_TRANS);

				auto reg_blur = win_get_region_frame_local_by_val(w);
				pixman_region32_translate(&reg_blur, w->g.x, w->g.y);
				// make sure reg_blur \in reg_paint
				pixman_region32_intersect(&reg_blur, &reg_blur, &reg_paint);
				if (ps->o.transparent_clipping) {
					// ref: <transparent-clipping-note>
					pixman_region32_intersect(&reg_blur, &reg_blur,
					                          &reg_visible);
				}
				ps->backend_data->ops->blur(ps->backend_data, blur_opacity,
				                            ps->backend_blur_context,
				                            &reg_blur, &reg_visible);
				pixman_region32_fini(&reg_blur);
			}
		}

		// Draw shadow on target
		if (w->shadow) {
			assert(!(w->flags & WIN_FLAGS_SHADOW_NONE));
			// Clip region for the shadow
			// reg_shadow \in reg_paint
			auto reg_shadow = win_extents_by_val(w);
			pixman_region32_intersect(&reg_shadow, &reg_shadow, &reg_paint);
			if (!ps->o.wintype_option[w->window_type].full_shadow) {
				pixman_region32_subtract(&reg_shadow, &reg_shadow, &reg_bound);
			}

			// Mask out the region we don't want shadow on
			if (pixman_region32_not_empty(&ps->shadow_exclude_reg)) {
				pixman_region32_subtract(&reg_shadow, &reg_shadow,
				                         &ps->shadow_exclude_reg);
			}
			if (pixman_region32_not_empty(&reg_shadow_clip)) {
				pixman_region32_subtract(&reg_shadow, &reg_shadow,
				                         &reg_shadow_clip);
			}

			if (ps->o.xinerama_shadow_crop && w->xinerama_scr >= 0 &&
			    w->xinerama_scr < ps->xinerama_nscrs) {
				// There can be a window where number of screens is
				// updated, but the screen number attached to the windows
				// have not.
				//
				// Window screen number will be updated eventually, so
				// here we just check to make sure we don't access out of
				// bounds.
				pixman_region32_intersect(
				    &reg_shadow, &reg_shadow,
				    &ps->xinerama_scr_regs[w->xinerama_scr]);
			}

			if (ps->o.transparent_clipping) {
				// ref: <transparent-clipping-note>
				pixman_region32_intersect(&reg_shadow, &reg_shadow,
				                          &reg_visible);
			}

			assert(w->shadow_image);
			ps->backend_data->ops->set_image_property(
			    ps->backend_data, IMAGE_PROPERTY_OPACITY, w->shadow_image,
			    &w->opacity);
			ps->backend_data->ops->compose(
			    ps->backend_data, w->shadow_image, w->g.x + w->shadow_dx,
			    w->g.y + w->shadow_dy, w->g.x + w->shadow_dx + w->shadow_width,
			    w->g.y + w->shadow_dy + w->shadow_height, &reg_shadow,
			    &reg_visible);
			pixman_region32_fini(&reg_shadow);
		}

		// Update image properties
		{
			double dim_opacity = 0.0;
			if (w->dim) {
				dim_opacity = ps->o.inactive_dim;
				if (!ps->o.inactive_dim_fixed) {
					dim_opacity *= w->opacity;
				}
			}

			ps->backend_data->ops->set_image_property(
			    ps->backend_data, IMAGE_PROPERTY_MAX_BRIGHTNESS, w->win_image,
			    &ps->o.max_brightness);
			ps->backend_data->ops->set_image_property(
			    ps->backend_data, IMAGE_PROPERTY_INVERTED, w->win_image,
			    &w->invert_color);
			ps->backend_data->ops->set_image_property(
			    ps->backend_data, IMAGE_PROPERTY_DIM_LEVEL, w->win_image,
			    &dim_opacity);
			ps->backend_data->ops->set_image_property(
			    ps->backend_data, IMAGE_PROPERTY_OPACITY, w->win_image, &w->opacity);
			ps->backend_data->ops->set_image_property(
			    ps->backend_data, IMAGE_PROPERTY_CORNER_RADIUS, w->win_image,
			    (double[]){w->corner_radius});
			if (w->corner_radius) {
				int border_width = w->g.border_width;
				if (border_width == 0) {
					// Some WM has borders implemented as WM frames
					border_width = min3(w->frame_extents.left,
					                    w->frame_extents.right,
					                    w->frame_extents.bottom);
				}
				ps->backend_data->ops->set_image_property(
				    ps->backend_data, IMAGE_PROPERTY_BORDER_WIDTH,
				    w->win_image, &border_width);
				if (w->old_win_image) {
					// TODO(dccsillag): explain why the following is
					// "necessary"
					double zero = 0.0;
					ps->backend_data->ops->set_image_property(
					    ps->backend_data, IMAGE_PROPERTY_BORDER_WIDTH,
					    w->old_win_image, &zero);
					ps->backend_data->ops->set_image_property(
					    ps->backend_data, IMAGE_PROPERTY_CORNER_RADIUS,
					    w->old_win_image, &zero);
				}
			}
		}

		if (w->opacity * MAX_ALPHA < 1) {
			// We don't need to paint the window body itself if it's
			// completely transparent.
			goto skip;
		}

		if (w->clip_shadow_above) {
			// Add window bounds to shadow-clip region
			pixman_region32_union(&reg_shadow_clip, &reg_shadow_clip, &reg_bound);
		} else {
			// Remove overlapping window bounds from shadow-clip region
			pixman_region32_subtract(&reg_shadow_clip, &reg_shadow_clip, &reg_bound);
		}

		// Draw window on target
		bool is_animating = 0 <= w->animation_progress && w->animation_progress < 1.0;
		if (w->frame_opacity == 1 && !is_animating) {
			ps->backend_data->ops->compose(ps->backend_data, w->win_image,
									w->g.x, w->g.y,
									w->g.x + w->widthb, w->g.y + w->heightb,
									&reg_paint_in_bound, &reg_visible);
		} else {
			if (is_animating && w->old_win_image) {
				assert(w->old_win_image);

				bool resizing =
					w->g.width != w->pending_g.width ||
					w->g.height != w->pending_g.height;

				// Only animate opacity here if we are resizing
				// a transparent window
				process_window_for_painting(ps, w, w->win_image,
								w->opacity >= 1 ? 1.0 : w->animation_progress,
								&reg_bound, &reg_visible,
								&reg_paint, &reg_paint_in_bound);

				// Only do this if size changes as otherwise moving 
				// transparent windows will flicker and if you just
				// move so slightly they will keep flickering
				if (resizing) {
					process_window_for_painting(ps, w, w->old_win_image,
									1.0 - w->animation_progress,
									&reg_bound, &reg_visible,
									&reg_paint, &reg_paint_in_bound);
				}
			} else {
				process_window_for_painting(
				    ps, w, w->win_image, 1.0, &reg_bound, &reg_visible,
				    &reg_paint, &reg_paint_in_bound);
			}
		}
	skip:
		pixman_region32_fini(&reg_bound);
		pixman_region32_fini(&reg_paint_in_bound);
	}
	pixman_region32_fini(&reg_paint);
	pixman_region32_fini(&reg_shadow_clip);

	if (ps->o.monitor_repaint) {
		const struct color DEBUG_COLOR = {0.5, 0, 0, 0.5};
		auto reg_damage_debug = get_damage(ps, false);
		ps->backend_data->ops->fill(ps->backend_data, DEBUG_COLOR, &reg_damage_debug);
		pixman_region32_fini(&reg_damage_debug);
	}

	// Move the head of the damage ring
	ps->damage = ps->damage - 1;
	if (ps->damage < ps->damage_ring) {
		ps->damage = ps->damage_ring + ps->ndamage - 1;
	}
	pixman_region32_clear(ps->damage);

	if (ps->backend_data->ops->present) {
		// Present the rendered scene
		// Vsync is done here
		ps->backend_data->ops->present(ps->backend_data, &reg_damage);
	}

	pixman_region32_fini(&reg_damage);

#ifdef DEBUG_REPAINT
	struct timespec now = get_time_timespec();
	struct timespec diff = {0};
	timespec_subtract(&diff, &now, &last_paint);
	log_trace("[ %5ld:%09ld ] ", diff.tv_sec, diff.tv_nsec);
	last_paint = now;
	log_trace("paint:");
	for (win *w = t; w; w = w->prev_trans)
		log_trace(" %#010lx", w->id);
#endif
}

// vim: set noet sw=8 ts=8 :<|MERGE_RESOLUTION|>--- conflicted
+++ resolved
@@ -53,7 +53,6 @@
 	return region;
 }
 
-<<<<<<< HEAD
 static void process_window_for_painting(session_t *ps, struct managed_win *w,
                                         void *win_image, double additional_alpha,
                                         region_t *reg_bound, region_t *reg_visible,
@@ -101,7 +100,8 @@
 	                               reg_paint_in_bound, reg_visible);
 	ps->backend_data->ops->release_image(ps->backend_data, new_img);
 	pixman_region32_fini(&reg_visible_local);
-=======
+}
+
 void handle_device_reset(session_t *ps) {
 	log_error("Device reset detected");
 	// Wait for reset to complete
@@ -125,7 +125,6 @@
 	// Reset picom
 	log_info("Resetting picom after device reset");
 	ev_break(ps->loop, EVBREAK_ALL);
->>>>>>> cd50596f
 }
 
 /// paint all windows
