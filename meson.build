<<<<<<< HEAD
project('picom', 'c', version: '8',
        default_options: ['c_std=c11'])
=======
project('picom', 'c', version: '10',
        default_options: ['c_std=c11', 'warning_level=1'])
>>>>>>> d59ec6a3

cc = meson.get_compiler('c')

# use project version by default
version = 'v'+meson.project_version()

# use git describe if that's available
git = find_program('git', required: false)
if git.found()
	gitv = run_command('git', 'rev-parse', '--short=5', 'HEAD', check: false)
	if gitv.returncode() == 0
		version = 'vgit-'+gitv.stdout().strip()
	endif
endif

add_global_arguments('-DPICOM_VERSION="'+version+'"', language: 'c')

if get_option('buildtype') == 'release'
	add_global_arguments('-DNDEBUG', language: 'c')
endif

if get_option('sanitize')
	sanitizers = ['address', 'undefined']
	if cc.has_argument('-fsanitize=integer')
		sanitizers += ['integer']
	endif
	if cc.has_argument('-fsanitize=nullability')
		sanitizers += ['nullability']
	endif
	add_global_arguments('-fsanitize='+','.join(sanitizers), language: 'c')
	add_global_link_arguments('-fsanitize='+','.join(sanitizers), language: 'c')
	if cc.has_argument('-fno-sanitize=unsigned-integer-overflow')
		add_global_arguments('-fno-sanitize=unsigned-integer-overflow', language: 'c')
	endif
endif

if get_option('modularize')
	if not cc.has_argument('-fmodules')
		error('option \'modularize\' requires clang')
	endif
	add_global_arguments(['-fmodules',
	                      '-fmodule-map-file='+
	                      meson.current_source_dir()+
	                      '/src/picom.modulemap'],
	                     language: 'c')
endif

add_global_arguments('-D_GNU_SOURCE', language: 'c')

if cc.has_header('stdc-predef.h')
	add_global_arguments('-DHAS_STDC_PREDEF_H', language: 'c')
endif

if get_option('warning_level') != '0'
  warns = [ 'cast-function-type', 'ignored-qualifiers', 'missing-parameter-type',
            'nonnull', 'shadow', 'no-type-limits', 'old-style-declaration', 'override-init',
            'sign-compare', 'type-limits', 'uninitialized', 'shift-negative-value',
            'unused-but-set-parameter', 'unused-parameter', 'implicit-fallthrough=2',
            'no-unknown-warning-option', 'no-missing-braces', 'conversion', 'empty-body' ]
  foreach w : warns
          if cc.has_argument('-W'+w)
                  add_global_arguments('-W'+w, language: 'c')
          endif
  endforeach
endif

test_h_dep = subproject('test.h').get_variable('test_h_dep')

subdir('src')
subdir('man')

install_data('bin/picom-trans', install_dir: get_option('bindir'))
install_data('picom.desktop', install_dir: 'share/applications')
install_data('picom.desktop', install_dir: get_option('sysconfdir') / 'xdg' / 'autostart')

if get_option('compton')
	install_data('compton.desktop', install_dir: 'share/applications')
	install_data('media/icons/48x48/compton.png',
                     install_dir: 'share/icons/hicolor/48x48/apps')
	install_data('media/compton.svg',
                     install_dir: 'share/icons/hicolor/scalable/apps')

	meson.add_install_script('meson/install.sh')
endif<|MERGE_RESOLUTION|>--- conflicted
+++ resolved
@@ -1,10 +1,5 @@
-<<<<<<< HEAD
-project('picom', 'c', version: '8',
-        default_options: ['c_std=c11'])
-=======
 project('picom', 'c', version: '10',
         default_options: ['c_std=c11', 'warning_level=1'])
->>>>>>> d59ec6a3
 
 cc = meson.get_compiler('c')
 
