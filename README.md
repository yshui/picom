--- conflicted
+++ resolved
@@ -1,9 +1,8 @@
 picom
 =====
 
-<<<<<<< HEAD
 __picom__ is a compositor for X, and a [fork of Compton](History.md).
-=======
+
 *new!* : You'll now also find tryone's dual_kawase blur for the new backend, as well as rounded corners from sdhand if they are so desired, merged from ibhagwan.
 
 ![](demo.gif)
@@ -40,43 +39,6 @@
 ```
 
 ----
-**This is a development branch, bugs to be expected**
-
-This is forked from the original Compton because it seems to have become unmaintained.
-
-The current battle plan of this fork is to refactor it to make the code _possible_ to maintain, so potential contributors won't be scared away when they take a look at the code.
-
-We also try to fix bugs.
-
-The original README can be found [here](README_orig.md)
-
-## Call for testers
-
-### `--experimental-backends`
-
-This flag enables the refactored/partially rewritten backends.
-
-Currently, new backends feature better vsync with the xrender backend and improved input lag with the glx backend (for non-NVIDIA users). The performance should be on par with the old backends.
-
-New backend features will only be implemented on the new backends from now on, and the old backends will eventually be phased out after the new backends stabilize.
-
-To test the new backends, add the `--experimental-backends` flag to the command you use to run picom. This flag is not available from the configuration file.
-
-To report issues with the new backends, please state explicitly you are using the new backends in your report.
-
-## Rename
-
-### Rationale
-
-Since the inception of this fork, the existence of two compton repositories has caused some number of confusions. Mainly, people will report issues of this fork to the original compton, or report issues of the original compton here. Later, when distros started packaging this fork of compton, some wanted to differentiate the newer compton from the older version. They found themselves having no choice but to invent a name for this fork. This is less than ideal since this has the potential to cause more confusions among users.
-
-Therefore, we decided to move this fork to a new name. Personally, I consider this more than justified since this version of compton has gone through significant changes since it was forked.
-
-### The name
-
-The criteria for a good name were
->>>>>>> e3c19cd7
-
 **This is a development branch, bugs to be expected**
 
 You can leave your feedback or thoughts in the [discussion tab](https://github.com/yshui/picom/discussions).
