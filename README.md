--- conflicted
+++ resolved
@@ -7,13 +7,7 @@
 
 __picom__ is a compositor for X, and a [fork of Compton](History.md).
 
-<<<<<<< HEAD
-You can leave your feedback or thoughts in the [discussion tab](https://github.com/yshui/picom/discussions).
-=======
-**This is a development branch, bugs to be expected**
-
 You can leave your feedback or thoughts in the [discussion tab](https://github.com/yshui/picom/discussions), or chat with other users on [discord](https://discord.gg/SY5JJzPgME)!
->>>>>>> 3390494b
 
 ## Change Log
 
